MODULE Reals;

  VAR
    DefaultFCR*: SET; (* only used by System Trap. *)


  (* Import `int32_t rt_reals_expo(float)` from Oberon runtime library. *)
  PROCEDURE rt_reals_expo(x: REAL): INTEGER; EXTERN;

  (* Returns the shifted binary exponent (0 <= e < 256). *)
  PROCEDURE Expo*(x: REAL): INTEGER;
  BEGIN
    RETURN rt_reals_expo(x)
  END Expo;


  (* Import `int32_t rt_reals_expoL(double)` from Oberon runtime library. *)
  PROCEDURE rt_reals_expoL(x: LONGREAL): INTEGER; EXTERN;

  (* Returns the shifted binary exponent (0 <= e < 2048). *)
  PROCEDURE ExpoL*(x: LONGREAL): INTEGER;
    VAR i: LONGINT;
  BEGIN
    RETURN rt_reals_expoL(x)
  END ExpoL;


  (* Sets the shifted binary exponent. *)
  PROCEDURE SetExpoL*(e: LONGINT; VAR x: LONGREAL);
    VAR i: LONGINT;
  BEGIN
    (* TODO *)
  END SetExpoL;


  (* Convert hexadecimal to REAL. *)
  PROCEDURE Real*(h: LONGINT): REAL;
    VAR x: REAL;
  BEGIN
    RETURN 0 (* TODO *)
  END Real;


  (* Convert hexadecimal to LONGREAL. h and l are the high and low parts.*)
  PROCEDURE RealL*(h, l: LONGINT): LONGREAL;
    VAR x: LONGREAL;
  BEGIN
    RETURN 0 (* TODO *)
  END RealL;


  (* Convert REAL to hexadecimal. *)
  PROCEDURE Int*(x: REAL): LONGINT;
    VAR i: LONGINT;
  BEGIN
    RETURN 0 (* TODO *)
  END Int;


  (* Convert LONGREAL to hexadecimal. h and l are the high and low parts. *)
  PROCEDURE IntL*(x: LONGREAL; VAR h, l: LONGINT);
  BEGIN
    (* TODO *)
  END IntL;


  (* Import `float rt_reals_ten(int32_t)` from Oberon runtime library. *)
  PROCEDURE rt_reals_ten(e: INTEGER): REAL; EXTERN;

  (* Returns 10^e (e <= 308, 308 < e delivers IEEE-code +INF). *)
  PROCEDURE Ten*(e: INTEGER): REAL;
  BEGIN
    RETURN rt_reals_ten(e)
  END Ten;


  (* Import `double rt_reals_tenL(int32_t)` from Oberon runtime library. *)
  PROCEDURE rt_reals_tenL(e: INTEGER): LONGREAL; EXTERN;

  PROCEDURE TenL*(e: INTEGER): LONGREAL;
  BEGIN
    RETURN rt_reals_tenL(e)
  END TenL;


  PROCEDURE ConvertL*(x: LONGREAL; n: INTEGER; VAR d: ARRAY OF CHAR);
    VAR i, j, k: LONGINT;
  BEGIN
    IF x < 0 THEN x := -x END;
    k := 0;
    IF (SIZE(LONGINT) < 8) & (n > 9) THEN
      (* there are more decimal digits than can be held in a single LONGINT *)
      i := ENTIER(x /      1000000000.0E0);  (* higher digits *)
      j := ENTIER(x - (i * 1000000000.0E0)); (* lower digits *)
      (* first generate the lower 9 digits. *)
      IF j < 0 THEN j := 0 END;
      WHILE k < 9 DO
        d[k] := CHR(SHORT(j MOD 10) + 30H); j := j DIV 10; INC(k)
      END
      (* fall through to generate the higher digits *)
    ELSE
      i := ENTIER(x)
    END;
    WHILE k < n DO
      d[k] := CHR(SHORT(i MOD 10) + 48); i := i DIV 10; INC(k)
    END
  END ConvertL;


  PROCEDURE Convert*(x: REAL; n: INTEGER; VAR d: ARRAY OF CHAR);
  BEGIN
    ConvertL(x, n, d)
  END Convert;


  PROCEDURE ConvertH*(x: REAL; VAR d: ARRAY OF CHAR);
  BEGIN
    (* TODO *)
  END ConvertH;


  PROCEDURE ConvertHL*(x: LONGREAL; VAR d: ARRAY OF CHAR);
  BEGIN
    (* TODO *)
  END ConvertHL;


  (* Import `float rt_reals_nan(int32_t)` from Oberon runtime library. *)
  PROCEDURE rt_reals_nan(): REAL; EXTERN;

  (* Returns NaN with the specified code (0 <= c < 8399608). *)
  PROCEDURE NaN*(): REAL;
  BEGIN
    RETURN rt_reals_nan()
  END NaN;


<<<<<<< HEAD
  (* Import `int32_t rt_reals_nan_code(float)` from Oberon runtime library. *)
  PROCEDURE rt_reals_nan_code(x: REAL): INTEGER; EXTERN;

  (* Returns the NaN code (0 <= c < 8399608) or -1 if not NaN/Infinite. *)
  PROCEDURE NaNCode*(x: REAL): LONGINT;
  BEGIN
    RETURN rt_reals_nan_code(x)
  END NaNCode;


  (* Import `void rt_reals_nan_codeL(double, *int32_t, *int32_t)` from Oberon runtime library. *)
  PROCEDURE rt_reals_nan_codeL(x: LONGREAL; VAR h, l: LONGINT); EXTERN;

  (* Returns the NaN code (0 <= h < 1048576, MIN(LONGINT) <= l <= MAX(LONGINT)) or (-1,-1) if not NaN/Infinite. *)
  PROCEDURE NaNCodeL*(x: LONGREAL; VAR h, l: LONGINT);
  BEGIN
    h := 0; l := 0; (* zero out all 64 bits *)
    rt_reals_nan_codeL(x, h, l)
  END NaNCodeL;


  (* Import `double rt_reals_nan()` from Oberon runtime library. *)
  PROCEDURE rt_reals_nanL(): LONGREAL; EXTERN;

  (* Returns NaN with the specified code (0 <= c < 8399608). *)
  PROCEDURE NaNL*(): LONGREAL;
  BEGIN
    RETURN rt_reals_nanL()
  END NaNL;


  (* Return state of the floating-point control register. *)
  (*PROCEDURE FCR*(): SET;
  BEGIN
    (* TODO *)
    RETURN DEFAULT(SET)
  END FCR;*)
=======
(* Return state of the floating-point control register. *)
(*PROCEDURE FCR*(): SET;
BEGIN
    RETURN DEFAULT(SET) (* TODO *)
END FCR;*)
>>>>>>> 98664ed4

  (* Set state of floating-point control register.  Traps reset this to the default & ENTIER resets the rounding mode. *)
  PROCEDURE SetFCR*(s: SET);
  BEGIN
    (* TODO *)
  END SetFCR;

END Reals.<|MERGE_RESOLUTION|>--- conflicted
+++ resolved
@@ -135,7 +135,6 @@
   END NaN;
 
 
-<<<<<<< HEAD
   (* Import `int32_t rt_reals_nan_code(float)` from Oberon runtime library. *)
   PROCEDURE rt_reals_nan_code(x: REAL): INTEGER; EXTERN;
 
@@ -173,18 +172,13 @@
     (* TODO *)
     RETURN DEFAULT(SET)
   END FCR;*)
-=======
-(* Return state of the floating-point control register. *)
-(*PROCEDURE FCR*(): SET;
-BEGIN
-    RETURN DEFAULT(SET) (* TODO *)
-END FCR;*)
->>>>>>> 98664ed4
+
 
   (* Set state of floating-point control register.  Traps reset this to the default & ENTIER resets the rounding mode. *)
   PROCEDURE SetFCR*(s: SET);
   BEGIN
     (* TODO *)
   END SetFCR;
+  
 
 END Reals.