/*
 * Simple tree-walk code generator to build LLVM IR for the Oberon compiler.
 *
 * Created by Michael Grossniklaus on 2/7/20.
 */

#include "LLVMIRBuilder.h"

#include <csignal>
#include <vector>
#include <llvm/IR/Verifier.h>
#include "system/PredefinedProcedure.h"

using std::vector;

LLVMIRBuilder::LLVMIRBuilder(CompilerConfig &config, LLVMContext &builder, Module *module) :
        NodeVisitor(), config_(config), logger_(config_.logger()), builder_(builder), module_(module),
        value_(), values_(), types_(), hasArray_(), functions_(), strings_(), deref_ctx(), level_(0),
        function_(), attrs_(AttrBuilder(builder)) {
    attrs_
        .addAttribute(Attribute::NoInline)
        .addAttribute(Attribute::NoUnwind)
        .addAttribute(Attribute::OptimizeNone)
        .addAttribute(Attribute::StackProtect)
#ifndef _LLVM_LEGACY
        .addAttribute(Attribute::getWithUWTableKind(builder, UWTableKind::Default))
#endif
        ;
}

void LLVMIRBuilder::build(ASTContext *ast) {
    ast_ = ast;
    ast->getTranslationUnit()->accept(*this);
}

void LLVMIRBuilder::visit(ModuleNode &node) {
    module_->setModuleIdentifier(node.getIdentifier()->name());
    // allocate global variables
    for (size_t i = 0; i < node.getVariableCount(); i++) {
        auto variable = node.getVariable(i);
        auto type = getLLVMType(variable->getType());
        auto value = new GlobalVariable(*module_, type, false,
                                        (variable->getIdentifier()->isExported() ?
                                            GlobalValue::ExternalLinkage : GlobalValue::PrivateLinkage),
                                        Constant::getNullValue(type), variable->getIdentifier()->name());
        value->setAlignment(getLLVMAlign(variable->getType()));
        values_[variable] = value;
    }
    // generate external procedure signatures
    for (size_t i = 0; i < ast_->getExternalProcedureCount(); i++) {
        procedure(*ast_->getExternalProcedure(i));
    }
    // generate procedure signatures
    for (size_t i = 0; i < node.getProcedureCount(); i++) {
        procedure(*node.getProcedure(i));
    }
    // generate code for procedures
    for (size_t i = 0; i < node.getProcedureCount(); i++) {
        node.getProcedure(i)->accept(*this);
    }
    // generate code for body
    auto body = module_->getOrInsertFunction(node.getIdentifier()->name(), builder_.getInt32Ty());
    function_ = ::cast<Function>(body.getCallee());
    auto entry = BasicBlock::Create(builder_.getContext(), "entry", function_);
    builder_.SetInsertPoint(entry);
    level_ = node.getLevel() + 1;
    // generate code to initialize imports
    for (size_t i = 0; i < node.getImportCount(); ++i) {
        node.getImport(i)->accept(*this);
    }
    // initialize array sizes
    for (size_t i = 0; i < node.getVariableCount(); ++i) {
        auto var = node.getVariable(i);
        value_ = values_[var];
        arrayInitializers(var->getType());
    }
    // generate code for statements
    if (node.statements()->getStatementCount() > 0) {
        node.statements()->accept(*this);
    }
    // generate code for exit code
    if (builder_.GetInsertBlock()->getTerminator() == nullptr) {
        builder_.CreateRet(builder_.getInt32(0));
    }
    // generate main to enable linking of executable
    if (config_.hasFlag(Flag::ENABLE_MAIN)) {
        auto main = module_->getOrInsertFunction("main", builder_.getInt32Ty());
        function_ = ::cast<Function>(main.getCallee());
        entry = BasicBlock::Create(builder_.getContext(), "entry", function_);
        builder_.SetInsertPoint(entry);
        value_ = builder_.CreateCall(body, {});
        builder_.CreateRet(value_);
    }
    // verify the module
    verifyModule(*module_, &errs());
}

void LLVMIRBuilder::visit(ProcedureNode &node) {
    if (node.isExtern()) {
        return;
    }
    if (node.getProcedureCount() > 0) {
        logger_.error(node.pos(), "found unsupported nested procedures in " + to_string(node.getIdentifier()) + ".");
    }
    function_ = functions_[&node];
    function_->addFnAttrs(attrs_);
    // function_->addFnAttr(Attribute::AttrKind::NoInline);
    auto entry = BasicBlock::Create(builder_.getContext(), "entry", function_);
    builder_.SetInsertPoint(entry);
    Function::arg_iterator args = function_->arg_begin();
    for (auto &param : node.getType()->parameters()) {
        auto arg = args++;
        arg->addAttr(Attribute::AttrKind::NoUndef);
        arg->setName(param->getIdentifier()->name());
        Type *type = param->isVar() || param->getType()->isStructured() ? builder_.getPtrTy() : getLLVMType(param->getType());
        Value *value = builder_.CreateAlloca(type, nullptr, param->getIdentifier()->name());
        builder_.CreateStore(arg, value);
        if (param->isVar() || param->getType()->isStructured()) {
            value = builder_.CreateLoad(type, value);
        }
        values_[param.get()] = value;
    }
    for (size_t i = 0; i < node.getVariableCount(); i++) {
        auto var = node.getVariable(i);
        value_ = builder_.CreateAlloca(getLLVMType(var->getType()), nullptr, var->getIdentifier()->name());
        arrayInitializers(var->getType());
        values_[var] = value_;
    }
    level_ = node.getLevel() + 1;
    node.statements()->accept(*this);
    if (node.getType()->getReturnType() == nullptr) {
        builder_.CreateRetVoid();
    }
    auto block = builder_.GetInsertBlock();
    if (block->getTerminator() == nullptr) {
        if (node.getType()->getReturnType() != nullptr && !block->empty()) {
            logger_.error(node.pos(),
                          "function \"" + to_string(node.getIdentifier()) + "\" has no return statement.");
        } else {
            builder_.CreateUnreachable();
        }
    }
    verifyFunction(*function_, &errs());
}

void LLVMIRBuilder::arrayInitializers(TypeNode *base) {
    vector<Value *> indices;
    indices.push_back(builder_.getInt32(0));
    arrayInitializers(base, base, indices);
}

void LLVMIRBuilder::arrayInitializers(TypeNode *base, TypeNode *type, vector<Value *> &indices) {
    if (type->isArray()) {
        auto array_t = dynamic_cast<ArrayTypeNode *>(type);
        indices.push_back(builder_.getInt32(0));   // the array dimension is the first field in the struct
        Value *value = builder_.CreateInBoundsGEP(getLLVMType(base), value_, indices);
        Value *length = builder_.getInt64(array_t->lengths()[0]);
        builder_.CreateStore(length, value);
        indices.pop_back();
        if (hasArray_.contains(array_t->types()[0])) {
            // generate initializer loops for all elements of the array
            auto body = BasicBlock::Create(builder_.getContext(), "loop_body", function_);
            auto tail = BasicBlock::Create(builder_.getContext(), "tail", function_);
            // i := 0
            Value *i = builder_.CreateAlloca(builder_.getInt32Ty());
            builder_.CreateStore(builder_.getInt32(0), i);
            // condition test
            value = builder_.CreateLoad(builder_.getInt32Ty(), i);
            Value *cond = builder_.CreateICmpULT(builder_.CreateZExt(value, builder_.getInt64Ty()), length);
            builder_.CreateCondBr(cond, body, tail);
            // loop body
            builder_.SetInsertPoint(body);
            indices.push_back(builder_.getInt32(1));   // the array is the second field in the struct
            value = builder_.CreateLoad(builder_.getInt32Ty(), i);
            indices.push_back(value);                  // select the ith element of the array
            arrayInitializers(base, array_t->types()[0], indices);
            indices.pop_back();
            indices.pop_back();
            // i := i + 1
            value = builder_.CreateAdd(value, builder_.getInt32(1));
            builder_.CreateStore(value, i);
            // condition test
            cond = builder_.CreateICmpULT(builder_.CreateZExt(value, builder_.getInt64Ty()), length);
            builder_.CreateCondBr(cond, body, tail);
            builder_.SetInsertPoint(tail);
        }
    } else if (type->isRecord()) {
        auto record_t = dynamic_cast<RecordTypeNode *>(type);
        for (size_t i = 0; i < record_t->getFieldCount(); ++i) {
            indices.push_back(builder_.getInt32(i));
            arrayInitializers(base, record_t->getField(i)->getType(), indices);
            indices.pop_back();
        }
    }
}

void LLVMIRBuilder::visit(ImportNode &node) {
    std::string name = node.getModule()->name();
    auto type = FunctionType::get(builder_.getInt32Ty(), {});
    auto fun = module_->getOrInsertFunction(name, type);
    if (fun) {
        value_ = builder_.CreateCall(fun, {});
    } else {
        logger_.error(node.pos(), "undefined procedure: " + name + ".");
    }
}

void LLVMIRBuilder::visit(QualifiedStatement &node) {
    auto proc = dynamic_cast<ProcedureNode *>(node.dereference());
    createStaticCall(proc, node.ident(), node.selectors());
}

void LLVMIRBuilder::visit(QualifiedExpression &node) {
    auto decl = node.dereference();
    auto level = decl->getLevel();
    if (level == 0 || level == 1) /* universe or global level */ {
        value_ = values_[decl];
    } else if (level == level_) /* same procedure level */ {
        value_ = values_[decl];
    } else if (level > level_) /* parent procedure level */ {
        logger_.error(node.pos(), "referencing variables of parent procedures is not yet supported.");
    } else /* error */ {
        logger_.error(node.pos(), "cannot reference variable of child procedure.");
    }
    auto type = decl->getType();
    if (type->isProcedure()) {
        createStaticCall(dynamic_cast<ProcedureNode *>(decl), node.ident(), node.selectors());
        return;
    }
    type = selectors(type, node.selectors().begin(), node.selectors().end());
    if (deref()) {
        value_ = builder_.CreateLoad(getLLVMType(type), value_);
    }
}

TypeNode *LLVMIRBuilder::selectors(TypeNode *base, SelectorIterator start, SelectorIterator end) {
    auto selector_t = base;
    auto value = value_;
    vector<Value *> indices;
    indices.push_back(builder_.getInt32(0));
    for (auto it = start; it != end; ++it) {
        auto sel = (*it).get();
        if (sel->getNodeType() == NodeType::parameter) {
            auto params = dynamic_cast<ActualParameters *>(sel);
            auto type = dynamic_cast<ProcedureTypeNode *>(selector_t);
            vector<Value*> values;
            parameters(type, params, values);
            auto funTy = getLLVMType(type);
            // output the GEP up to the procedure call
            value = processGEP(base, value, indices);
            // create a load to dereference the function pointer
            value = builder_.CreateLoad(funTy, value);
            value_ = builder_.CreateCall(::cast<FunctionType>(funTy), value, values);
            selector_t = type->getReturnType();
        } else if (sel->getNodeType() == NodeType::array_type) {
            auto array = dynamic_cast<ArrayIndex *>(sel);
            auto type = dynamic_cast<ArrayTypeNode *>(selector_t);
            setRefMode(true);
            for (size_t i = 0; i < array->indices().size(); ++i) {
                auto index = array->indices()[i].get();
                index->accept(*this);
                Value *lower = builder_.getInt64(0);
                Value *upper;
                if (type->isOpen()) {
                    indices.push_back(builder_.getInt32(0));
                    upper = builder_.CreateInBoundsGEP(getLLVMType(base), value, indices);
                    upper = builder_.CreateLoad(builder_.getInt64Ty(), value);
                    indices.pop_back();
                } else {
                    upper = builder_.getInt64(type->lengths()[i]);
                }
                createInBoundsCheck(builder_.CreateSExt(value_, builder_.getInt64Ty()), lower, upper);
                indices.push_back(builder_.getInt32(1));   // the array is the second field in the struct
                indices.push_back(value_);
            }
            restoreRefMode();
            value = processGEP(base, value, indices);
            selector_t = type->types()[array->indices().size() - 1];
            base = selector_t;
        } else if (sel->getNodeType() == NodeType::pointer_type) {
            // output the GEP up to the pointer
            value = processGEP(base, value, indices);
            // create a load to dereference the pointer
            value = builder_.CreateLoad(getLLVMType(selector_t), value);
            selector_t = dynamic_cast<PointerTypeNode *>(selector_t)->getBase();
            base = selector_t;
        } else if (sel->getNodeType() == NodeType::record_type) {
            // handle record field access
            auto field = dynamic_cast<RecordField *>(sel)->getField();
            auto record_t = dynamic_cast<RecordTypeNode *>(selector_t);
            for (size_t pos = 0; pos < record_t->getFieldCount(); pos++) {
                if (field == record_t->getField(pos)) {
                    indices.push_back(builder_.getInt32(pos));
                    break;
                }
            }
            value = processGEP(base, value, indices);
            selector_t = field->getType();
            base = selector_t;
        } else if (sel->getNodeType() == NodeType::type) {
            logger_.error(sel->pos(), "type-guards are not yet supported.");
        } else {
            logger_.error(sel->pos(), "unsupported selector.");
        }
    }
<<<<<<< HEAD
    if (deref()) {
        if (ref->getNodeType() == NodeType::variable) {
            value_ = builder_.CreateLoad(getLLVMType(type), value_);
        } else if (ref->getNodeType() == NodeType::parameter) {
            auto param = dynamic_cast<ParameterNode*>(ref);
            // load value of parameter that is either passed by reference or is an array or
            // record parameter since getelementptr only computes the address
            if (param->isVar() || param->getType()->kind() == TypeKind::ARRAY ||
                                  param->getType()->kind() == TypeKind::RECORD ||
                                  param->getType()->kind() == TypeKind::POINTER) {
                value_ = builder_.CreateLoad(getLLVMType(type), value_);
            }
        }
    }
    cast(node);
=======
    // clean up
    if (indices.size() > 1) {
        value_ = processGEP(base, value, indices);
    } else {
        value_ = value;
    }
    return selector_t;
>>>>>>> 4db8daa6
}

void LLVMIRBuilder::parameters(ProcedureTypeNode *proc, ActualParameters *actuals, vector<llvm::Value *> &values) {
    for (size_t i = 0; i < actuals->parameters().size(); i++) {
        auto param = actuals->parameters()[i].get();
        auto type = param->getType();
        bool deref = i >= proc->parameters().size();
        if (type->isStructured()) {
            setRefMode(deref);
        } else {
            setRefMode(deref || !proc->parameters()[i]->isVar());
        }
        param->accept(*this);
        cast(*param);
        values.push_back(value_);
        restoreRefMode();
    }
}

TypeNode *LLVMIRBuilder::createStaticCall(ProcedureNode *proc, QualIdent *ident, Selectors &selectors) {
    auto type = dynamic_cast<ProcedureTypeNode *>(proc->getType());
    std::vector<Value*> values;
    auto params = dynamic_cast<ActualParameters *>(selectors[0].get());;
    parameters(type, params, values);
    if (proc->isPredefined()) {
        value_ = createPredefinedCall(dynamic_cast<PredefinedProcedure *>(proc), ident, params->parameters(), values);
    } else {
        auto fun = module_->getFunction(qualifiedName(proc));
        if (fun) {
            value_ = builder_.CreateCall(fun, values);
        } else {
            logger_.error(ident->start(), "undefined procedure: " + to_string(*ident) + ".");
        }
    }
    return this->selectors(proc->getType()->getReturnType(), selectors.begin() + 1, selectors.end());
}

void LLVMIRBuilder::visit(ConstantDeclarationNode &) {}

void LLVMIRBuilder::visit(FieldNode &) {}

void LLVMIRBuilder::visit(ParameterNode &) {}

void LLVMIRBuilder::visit(VariableDeclarationNode &) {}

void LLVMIRBuilder::visit(BooleanLiteralNode &node) {
    value_ = node.value() ? builder_.getTrue() : builder_.getFalse();
}

void LLVMIRBuilder::visit(IntegerLiteralNode &node) {
    if (node.isLong() || node.getType()->kind() == TypeKind::LONGINT) {
        value_ = ConstantInt::getSigned(builder_.getInt64Ty(), node.value());
    } else {
        value_ = ConstantInt::getSigned(builder_.getInt32Ty(), (int) node.value());
    }
    cast(node);
}

void LLVMIRBuilder::visit(RealLiteralNode &node) {
    if (node.isLong() || node.getType()->kind() == TypeKind::LONGREAL) {
        value_ = ConstantFP::get(builder_.getDoubleTy(), node.value());
    } else {
        value_ = ConstantFP::get(builder_.getFloatTy(), (float) node.value());
    }
    cast(node);
}

void LLVMIRBuilder::visit(StringLiteralNode &node) {
    std::string val = node.value();
<<<<<<< HEAD
    auto cast = node.getCast();
    if (cast && cast->kind() == TypeKind::CHAR) {
        if (val.length() > 1) {
            logger_->error(node.pos(), "character too large for enclosing character literal type.");
        }
        int ord = (int) val[0];
        value_ = builder_.getInt8(ord);
        node.setCast(nullptr);
    } else {
        value_ = builder_.CreateGlobalStringPtr(val, ".str");
=======
    value_ = strings_[val];
    if (!value_) {
        strings_[val] = builder_.CreateGlobalStringPtr(val, ".str");;
        value_ = strings_[val];
>>>>>>> 4db8daa6
    }
}

void LLVMIRBuilder::visit(NilLiteralNode &node) {
    auto type = getLLVMType(node.getCast());
    value_ = ConstantPointerNull::get((PointerType*) type);
}

void LLVMIRBuilder::visit(SetLiteralNode &node) {
    value_ = ConstantInt::get(builder_.getInt32Ty(), (unsigned int) node.value().to_ulong());
}

void LLVMIRBuilder::visit(RangeLiteralNode &node) {
    value_ = ConstantInt::get(builder_.getInt32Ty(), (unsigned int) node.value().to_ulong());
}

void LLVMIRBuilder::visit(UnaryExpressionNode &node) {
    auto type = node.getType();
    node.getExpression()->accept(*this);
    cast(*node.getExpression());
    switch (node.getOperator()) {
        case OperatorType::NOT:
            value_ = builder_.CreateNot(value_);
            break;
        case OperatorType::NEG:
            if (type->isSet()) {
                value_ = builder_.CreateXor(ConstantInt::get(builder_.getInt32Ty(), 0xffffffff), value_);
            } else {
                value_ = type->isReal() ? builder_.CreateFNeg(value_) : builder_.CreateNeg(value_);
            }
            break;
        case OperatorType::AND:
        case OperatorType::OR:
        case OperatorType::PLUS:
        case OperatorType::MINUS:
        case OperatorType::TIMES:
        case OperatorType::DIV:
        case OperatorType::MOD:
        case OperatorType::EQ:
        case OperatorType::NEQ:
        case OperatorType::LT:
        case OperatorType::GT:
        case OperatorType::LEQ:
        case OperatorType::GEQ:
            value_ = nullptr;
            logger_.error(node.pos(), "binary operator in unary expression.");
            break;
        default: value_ = nullptr;
            logger_.error(node.pos(), "unknown operator,");
            break;
    }
}

void LLVMIRBuilder::visit(BinaryExpressionNode &node) {
    node.getLeftExpression()->accept(*this);
    cast(*node.getLeftExpression());
    auto lhs = value_;
    // Logical operators `&` and `OR` are treated explicitly in order to enable short-circuiting.
    if (node.getOperator() == OperatorType::AND || node.getOperator() == OperatorType::OR) {
        // Create one block to evaluate the right-hand side and one to skip it.
        auto eval = BasicBlock::Create(builder_.getContext(), "eval", function_);
        auto skip = BasicBlock::Create(builder_.getContext(), "skip", function_);
        // Insert branch to decide whether to skip `&` or `OR`
        if (node.getOperator() == OperatorType::AND) {
            builder_.CreateCondBr(value_, eval, skip);
        } else if (node.getOperator() == OperatorType::OR) {
            builder_.CreateCondBr(value_, skip, eval);
        }
        // Save the current (left-hand side) block.
        auto lhsBB = builder_.GetInsertBlock();
        // Create and populate the basic block to evaluate the right-hand side, if required.
        builder_.SetInsertPoint(eval);
        node.getRightExpression()->accept(*this);
        auto rhs = value_;
        if (node.getOperator() == OperatorType::AND) {
            value_ = builder_.CreateAnd(lhs, rhs);
        } else if (node.getOperator() == OperatorType::OR) {
            value_ = builder_.CreateOr(lhs, rhs);
        }
        // Save the current (right-hand side) block.
        auto rhsBB = builder_.GetInsertBlock();
        builder_.CreateBr(skip);
        // Create the basic block after the possible short-circuit,
        // use phi-value to "combine" value of both branches.
        builder_.SetInsertPoint(skip);
        auto phi = builder_.CreatePHI(value_->getType(), 2, "phi");
        phi->addIncoming(lhs, lhsBB);
        phi->addIncoming(value_, rhsBB);
        value_ = phi;
    } else if (node.getLeftExpression()->getType()->isSet() || node.getRightExpression()->getType()->isSet()) {
        node.getRightExpression()->accept(*this);
        cast(*node.getRightExpression());
        auto rhs = value_;
        switch (node.getOperator()) {
            case OperatorType::PLUS:
                value_ = builder_.CreateOr(lhs, rhs);
                break;
            case OperatorType::MINUS:
                value_ = builder_.CreateXor(ConstantInt::get(builder_.getInt32Ty(), 0xffffffff), rhs);
                value_ = builder_.CreateAnd(lhs, value_);
                break;
            case OperatorType::TIMES:
                value_ = builder_.CreateAnd(lhs, rhs);
                break;
            case OperatorType::DIVIDE:
                value_ = builder_.CreateXor(lhs, rhs);
                break;
            case OperatorType::LEQ:
                value_ = builder_.CreateXor(ConstantInt::get(builder_.getInt32Ty(), 0xffffffff), rhs);
                value_ = builder_.CreateAnd(lhs, value_);
                value_ = builder_.CreateIsNull(value_);
                break;
            case OperatorType::GEQ:
                value_ = builder_.CreateXor(ConstantInt::get(builder_.getInt32Ty(), 0xffffffff), lhs);
                value_ = builder_.CreateAnd(rhs, value_);
                value_ = builder_.CreateIsNull(value_);
                break;
            case OperatorType::IN:
                if (!node.getLeftExpression()->getType()->isInteger()) {
                    logger_.error(node.getLeftExpression()->pos(), "integer expression expected.");
                }
                value_ = ConstantInt::get(builder_.getInt32Ty(), 0x1);
                value_ = builder_.CreateAnd(value_, value_);
                value_ = builder_.CreateShl(value_, lhs);
                value_ = builder_.CreateAnd(value_, rhs);
                value_ = builder_.CreateIsNotNull(value_);
                break;
            default:
                value_ = nullptr;
                logger_.error(node.pos(), "operator " + to_string(node.getOperator()) + " not applicable here.");
                break;
        }
    } else {
        node.getRightExpression()->accept(*this);
        cast(*node.getRightExpression());
        bool floating = node.getLeftExpression()->getType()->isReal() || node.getRightExpression()->getType()->isReal();
        auto rhs = value_;
        switch (node.getOperator()) {
            case OperatorType::PLUS:
                value_ = floating ? builder_.CreateFAdd(lhs, rhs) : builder_.CreateAdd(lhs, rhs);
                break;
            case OperatorType::MINUS:
                value_ = floating ? builder_.CreateFSub(lhs, rhs) : builder_.CreateSub(lhs, rhs);
                break;
            case OperatorType::TIMES:
                value_ = floating ? builder_.CreateFMul(lhs, rhs) : builder_.CreateMul(lhs, rhs);
                break;
            case OperatorType::DIVIDE:
                value_ = builder_.CreateFDiv(lhs, rhs);
                break;
            case OperatorType::DIV:
                value_ = builder_.CreateSDiv(lhs, rhs);
                break;
            case OperatorType::MOD:
                value_ = builder_.CreateSRem(lhs, rhs);
                break;
            case OperatorType::EQ:
                value_ = floating ? builder_.CreateFCmpUEQ(lhs, rhs) : builder_.CreateICmpEQ(lhs, rhs);
                break;
            case OperatorType::NEQ:
                value_ = floating ? builder_.CreateFCmpUNE(lhs, rhs) : builder_.CreateICmpNE(lhs, rhs);
                break;
            case OperatorType::LT:
                value_ = floating ? builder_.CreateFCmpULT(lhs, rhs) :builder_.CreateICmpSLT(lhs, rhs);
                break;
            case OperatorType::GT:
                value_ = floating ? builder_.CreateFCmpUGT(lhs, rhs) : builder_.CreateICmpSGT(lhs, rhs);
                break;
            case OperatorType::LEQ:
                value_ = floating ? builder_.CreateFCmpULE(lhs, rhs) : builder_.CreateICmpSLE(lhs, rhs);
                break;
            case OperatorType::GEQ:
                value_ = floating ? builder_.CreateFCmpUGE(lhs, rhs) : builder_.CreateICmpSGE(lhs, rhs);
                break;
            case OperatorType::AND:
            case OperatorType::OR:
                // unreachable code due to the if-branch of this else-branch
                break;
            case OperatorType::NOT:
            case OperatorType::NEG:
                value_ = nullptr;
                logger_.error(node.pos(), "unary operator " + to_string(node.getOperator()) + " in binary expression.");
                break;
            default:
                value_ = nullptr;
                logger_.error(node.pos(), "operator " + to_string(node.getOperator()) + " not applicable here.");
                break;
        }
    }
}

void LLVMIRBuilder::visit(RangeExpressionNode &node) {
    Value *ones = ConstantInt::get(builder_.getInt32Ty(), 0xffffffff);
    Value *result = builder_.CreateAnd(ones, ones);
    setRefMode(true);
    node.getLower()->accept(*this);
    Value *lower = value_;
    restoreRefMode();
    result = builder_.CreateShl(result, lower);
    setRefMode(true);
    node.getUpper()->accept(*this);
    Value *upper = value_;
    restoreRefMode();
    Value *diff = builder_.CreateSub(ConstantInt::get(builder_.getInt32Ty(), 31), upper);
    Value *sum = builder_.CreateAdd(diff, lower);
    result = builder_.CreateLShr(result, sum);
    value_ = builder_.CreateShl(result, lower);
}

void LLVMIRBuilder::visit(SetExpressionNode &node) {
    Value *zero = ConstantInt::get(builder_.getInt32Ty(), 0x0);
    Value *result = builder_.CreateXor(zero, zero);
    for (auto &elem : node.elements()) {
        setRefMode(true);
        elem->accept(*this);
        if (elem->getNodeType() != NodeType::range && elem->getNodeType() != NodeType::range_expression) {
            value_ = builder_.CreateShl(ConstantInt::get(builder_.getInt32Ty(), 0x1), value_);
        }
        result = builder_.CreateOr(result, value_);
        restoreRefMode();
    }
    value_ = result;
}

void LLVMIRBuilder::visit(TypeDeclarationNode &) {}

void LLVMIRBuilder::visit(ArrayTypeNode &) {}

void LLVMIRBuilder::visit(BasicTypeNode &) {}

void LLVMIRBuilder::visit(ProcedureTypeNode &) {}

void LLVMIRBuilder::visit(RecordTypeNode &) {}

void LLVMIRBuilder::visit(PointerTypeNode &) {}

void LLVMIRBuilder::visit(StatementSequenceNode &node) {
    for (size_t i = 0; i < node.getStatementCount(); i++) {
        node.getStatement(i)->accept(*this);
        // Check whether basic block is already terminated
        if (builder_.GetInsertBlock()->getTerminator()) {
            break;
        }
    }
}

void LLVMIRBuilder::visit(AssignmentNode &node) {
    setRefMode(true);
    node.getRvalue()->accept(*this);
    cast(*node.getRvalue());
    Value* rValue = value_;
    restoreRefMode();
    node.getLvalue()->accept(*this);
    Value* lValue = value_;
    value_ = builder_.CreateStore(rValue, lValue);
}

void LLVMIRBuilder::visit(IfThenElseNode &node) {
    auto tail = BasicBlock::Create(builder_.getContext(), "tail", function_);
    auto if_true = BasicBlock::Create(builder_.getContext(), "if_true", function_);
    auto if_false = tail;
    if (node.hasElse() || node.hasElseIf()) {
        if_false = BasicBlock::Create(builder_.getContext(), "if_false", function_);
    }
    setRefMode(true);
    node.getCondition()->accept(*this);
    restoreRefMode();
    builder_.CreateCondBr(value_, if_true, if_false);
    builder_.SetInsertPoint(if_true);
    node.getThenStatements()->accept(*this);
    if (builder_.GetInsertBlock()->getTerminator() == nullptr) {
        builder_.CreateBr(tail);
    }
    builder_.SetInsertPoint(if_false);
    for (size_t i = 0; i < node.getElseIfCount(); i++) {
        auto elsif = node.getElseIf(i);
        auto elsif_true = BasicBlock::Create(builder_.getContext(), "elsif_true", function_);
        auto elsif_false = tail;
        if (node.hasElse() || i + 1 < node.getElseIfCount()) {
            elsif_false = BasicBlock::Create(builder_.getContext(), "elsif_false", function_);
        }
        setRefMode(true);
        elsif->getCondition()->accept(*this);
        restoreRefMode();
        builder_.CreateCondBr(value_, elsif_true, elsif_false);
        builder_.SetInsertPoint(elsif_true);
        elsif->getStatements()->accept(*this);
        if (builder_.GetInsertBlock()->getTerminator() == nullptr) {
            builder_.CreateBr(tail);
        }
        builder_.SetInsertPoint(elsif_false);
    }
    if (node.hasElse()) {
        node.getElseStatements()->accept(*this);
        if (builder_.GetInsertBlock()->getTerminator() == nullptr) {
            builder_.CreateBr(tail);
        }
    }
    builder_.SetInsertPoint(tail);
}

void LLVMIRBuilder::visit(ElseIfNode &) {}

void LLVMIRBuilder::visit([[maybe_unused]] LoopNode &node) {
    // TODO code generation for general loop
}

void LLVMIRBuilder::visit(WhileLoopNode &node) {
    auto body = BasicBlock::Create(builder_.getContext(), "loop_body", function_);
    auto tail = BasicBlock::Create(builder_.getContext(), "tail", function_);
    setRefMode(true);
    node.getCondition()->accept(*this);
    restoreRefMode();
    builder_.CreateCondBr(value_, body, tail);
    builder_.SetInsertPoint(body);
    node.getStatements()->accept(*this);
    setRefMode(true);
    node.getCondition()->accept(*this);
    restoreRefMode();
    builder_.CreateCondBr(value_, body, tail);
    builder_.SetInsertPoint(tail);
}

void LLVMIRBuilder::visit(RepeatLoopNode &node) {
    auto body = BasicBlock::Create(builder_.getContext(), "loop_body", function_);
    auto tail = BasicBlock::Create(builder_.getContext(), "tail", function_);
    builder_.CreateBr(body);
    builder_.SetInsertPoint(body);
    node.getStatements()->accept(*this);
    setRefMode(true);
    node.getCondition()->accept(*this);
    restoreRefMode();
    builder_.CreateCondBr(value_, tail, body);
    builder_.SetInsertPoint(tail);
}

void LLVMIRBuilder::visit(ForLoopNode &node) {
    // initialize loop counter
    setRefMode(true);
    node.getLow()->accept(*this);
    auto start = value_;
    restoreRefMode();
    node.getCounter()->accept(*this);
    auto counter = value_;
    value_ = builder_.CreateStore(start, counter);
    // check whether to skip loop body
    setRefMode(true);
    node.getHigh()->accept(*this);
    auto end = value_;
    node.getCounter()->accept(*this);
    counter = value_;
    restoreRefMode();
    auto body = BasicBlock::Create(builder_.getContext(), "loop_body", function_);
    auto tail = BasicBlock::Create(builder_.getContext(), "tail", function_);
    auto step = dynamic_cast<IntegerLiteralNode*>(node.getStep())->value();
    if (step > 0) {
        value_ = builder_.CreateICmpSLE(counter, end);
    } else {
        value_ = builder_.CreateICmpSGE(counter, end);
    }
    builder_.CreateCondBr(value_, body, tail);
    // loop body
    builder_.SetInsertPoint(body);
    node.getStatements()->accept(*this);
    // update loop counter
    setRefMode(true);
    node.getCounter()->accept(*this);
    restoreRefMode();
    counter = builder_.CreateAdd(value_, ConstantInt::getSigned(builder_.getInt32Ty(), step));
    node.getCounter()->accept(*this);
    auto lValue = value_;
    builder_.CreateStore(counter, lValue);
    // check whether to exit loop body
    setRefMode(true);
    node.getHigh()->accept(*this);
    end = value_;
    node.getCounter()->accept(*this);
    counter = value_;
    restoreRefMode();
    if (step > 0) {
        value_ = builder_.CreateICmpSGT(counter, end);
    } else {
        value_ = builder_.CreateICmpSLT(counter, end);
    }
    builder_.CreateCondBr(value_, tail, body);
    // after loop
    builder_.SetInsertPoint(tail);
}

void LLVMIRBuilder::visit(ReturnNode &node) {
    if (node.getValue()) {
        setRefMode(true);
        node.getValue()->accept(*this);
        cast(*node.getValue());
        restoreRefMode();
        value_ = builder_.CreateRet(value_);
    } else {
        value_ = builder_.CreateRetVoid();
    }
}

void LLVMIRBuilder::cast(ExpressionNode &node) {
    auto target = node.getCast();
    auto source = node.getType();
    if (target && target != source) {
        if (source->isInteger()) {
            if (target->isInteger()) {
                if (target->getSize() > source->getSize()) {
                    value_ = builder_.CreateSExt(value_, getLLVMType(target));
                } else {
                    value_ = builder_.CreateTrunc(value_, getLLVMType(target));
                }
            } else if (target->isReal()) {
                value_ = builder_.CreateSIToFP(value_, getLLVMType(target));
            }
        } else if (source->isReal()) {
            if (target->isReal()) {
                if (target->getSize() > source->getSize()) {
                    value_ = builder_.CreateFPExt(value_, getLLVMType(target));
                } else {
                    value_ = builder_.CreateFPTrunc(value_, getLLVMType(target));
                }
            }
        } else if (source->isArray() && target->isString()) {
            auto type = dynamic_cast<ArrayTypeNode*>(source);
            if (type->getMemberType()->kind() == TypeKind::CHAR) {
                value_->getType();
            } else {
                logger_->error(node.pos(), "cannot cast " + to_string(*source->getIdentifier()) + " to " +
                                           to_string(*target->getIdentifier()) + ".");
            }
        } else {
            logger_->error(node.pos(), "unhandled cast from " + to_string(*source->getIdentifier())
                                       + " to " + to_string(*target->getIdentifier()) + ".");
        }
    }
}

Value *
LLVMIRBuilder::createPredefinedCall(PredefinedProcedure *proc, QualIdent *ident,
                                    vector<unique_ptr<ExpressionNode>> &actuals, std::vector<Value *> &params) {
    ProcKind kind = proc->getKind();
    switch (kind) {
        case ProcKind::NEW:
            return createNewCall(actuals[0]->getType(), params[0]);
        case ProcKind::FREE:
            return createFreeCall(actuals[0]->getType(), params[0]);
        case ProcKind::INC:
        case ProcKind::DEC:
            return createIncDecCall(kind, actuals, params);
        case ProcKind::LSL:
            return createLslCall(params[0], params[1]);
        case ProcKind::ASR:
            return createAsrCall(params[0], params[1]);
        case ProcKind::ROL:
            return createRolCall(params[0], params[1]);
        case ProcKind::ROR:
            return createRorCall(params[0], params[1]);
        case ProcKind::ODD:
            return createOddCall(params[0]);
        case ProcKind::HALT:
            return createExitCall(params[0]);
        case ProcKind::ASSERT:
            return createAssertCall(params[0]);
        case ProcKind::LEN:
            return createLenCall(actuals, params);
        case ProcKind::INCL:
            return createInclCall(params[0], params[1]);
        case ProcKind::EXCL:
            return createExclCall(params[0], params[1]);
        case ProcKind::ORD:
            return createOrdCall(actuals[0].get(), params[0]);
        default:
            logger_.error(ident->start(), "unsupported predefined procedure: " + to_string(*ident) + ".");
            // to generate correct LLVM IR, the current value is returned (no-op).
            return value_;
    }
}

Value *
LLVMIRBuilder::createAbortCall() {
    auto fun = module_->getFunction("abort");
    if (!fun) {
        auto funTy = FunctionType::get(builder_.getVoidTy(), {}, false);
        fun = Function::Create(funTy, GlobalValue::ExternalLinkage, "abort", module_);
        fun->addFnAttr(Attribute::Cold);
        fun->addFnAttr(Attribute::NoReturn);
    }
    builder_.CreateCall(FunctionCallee(fun), {});
    return builder_.CreateUnreachable();
}

Value *
LLVMIRBuilder::createAsrCall(Value *param, Value *shift) {
    return builder_.CreateAShr(param, shift);
}

Value *
LLVMIRBuilder::createAssertCall(Value *param) {
    auto tail = BasicBlock::Create(builder_.getContext(), "tail", function_);
    auto abort = BasicBlock::Create(builder_.getContext(), "abort", function_);
    builder_.CreateCondBr(param, tail, abort);
    builder_.SetInsertPoint(abort);
    value_ = createAbortCall();
    builder_.SetInsertPoint(tail);
    return value_;
}

Value *
LLVMIRBuilder::createExitCall(Value *param) {
    auto fun = module_->getFunction("exit");
    if (!fun) {
        auto funTy = FunctionType::get(builder_.getVoidTy(), { builder_.getInt32Ty() }, false);
        fun = Function::Create(funTy, GlobalValue::ExternalLinkage, "exit", module_);
        fun->addFnAttr(Attribute::NoReturn);
        fun->addParamAttr(0, Attribute::NoUndef);
    }
    builder_.CreateCall(FunctionCallee(fun), { param });
    return builder_.CreateUnreachable();
}

Value *
LLVMIRBuilder::createExclCall(Value *set, Value *element) {
    Value *value = builder_.CreateShl(ConstantInt::get(builder_.getInt32Ty(), 0x1), element);
    value = builder_.CreateXor(ConstantInt::get(builder_.getInt32Ty(), 0xffffffff), value);
    value_ = builder_.CreateLoad(builder_.getInt32Ty(), set);
    value_ = builder_.CreateAnd(value_, value);
    return builder_.CreateStore(value_, set);
}

Value *
LLVMIRBuilder::createFreeCall([[maybe_unused]] TypeNode *type, Value *param) {
    auto fun = module_->getFunction("free");
#ifdef _LLVM_LEGACY
    auto voidTy = PointerType::get(builder_.getVoidTy(), 0);
#else
    auto voidTy = builder_.getPtrTy();
#endif
    if (!fun) {
        auto funTy = FunctionType::get(builder_.getVoidTy(), {voidTy}, false);
        fun = Function::Create(funTy, GlobalValue::ExternalLinkage, "free", module_);
        fun->addParamAttr(0, Attribute::NoUndef);
    }
    std::vector<Value *> values;
    values.push_back(builder_.CreateLoad(voidTy, param));
    builder_.CreateCall(FunctionCallee(fun), values);
#ifdef _LLVM_LEGACY
    voidTy = dynamic_cast<PointerType *>(getLLVMType(type));
#endif
    return builder_.CreateStore(ConstantPointerNull::get(voidTy), param);
}

Value *
LLVMIRBuilder::createIncDecCall(ProcKind kind,
                                vector<unique_ptr<ExpressionNode>> &actuals, std::vector<Value *> &params) {
    auto target = getLLVMType(actuals[0]->getType());
    Value *delta;
    if (params.size() > 2) {
        auto param = actuals[2].get();
        logger_.error(param->pos(), "more actual than formal parameters.");
        return value_;
    } else if (params.size() > 1) {
        auto param0 = actuals[0].get();
        auto param1 = actuals[1].get();
        if (!param1->getType()->isInteger()) {
            logger_.error(param1->pos(), "type mismatch: expected integer type, found " +
                                         to_string(param1->getType()) + ".");
            return value_;
        }
        auto source = params[1]->getType();
        if (target->getIntegerBitWidth() > source->getIntegerBitWidth()) {
            delta = builder_.CreateSExt(params[1], target);
        } else if (target->getIntegerBitWidth() < source->getIntegerBitWidth()) {
            logger_.warning(param1->pos(), "type mismatch: truncating " + to_string(param1->getType())
                                           + " to " + to_string(param0->getType()) + " may lose data.");
            delta = builder_.CreateTrunc(params[1], target);
        } else {
            delta = params[1];
        }
    } else {
        delta = ConstantInt::get(target, 1);
    }
    Value *value = builder_.CreateLoad(target, params[0]);
    if (kind == ProcKind::INC) {
        value = builder_.CreateAdd(value, delta);
    } else {
        value = builder_.CreateSub(value, delta);
    }
    return builder_.CreateStore(value, params[0]);
}

Value *
LLVMIRBuilder::createInclCall(llvm::Value *set, llvm::Value *element) {
    Value *value = builder_.CreateShl(ConstantInt::get(builder_.getInt32Ty(), 0x1), element);
    value_ = builder_.CreateLoad(builder_.getInt32Ty(), set);
    value_ = builder_.CreateOr(value_, value);
    return builder_.CreateStore(value_, set);
}

Value *
LLVMIRBuilder::createLenCall(vector<unique_ptr<ExpressionNode>> &actuals, std::vector<Value *> &params) {
    auto param0 = actuals[0].get();
    auto arrayTy = dynamic_cast<ArrayTypeNode *>(param0->getType());
    long value = 0;
    if (params.size() > 2) {
        auto param = actuals[2].get();
        logger_.error(param->pos(), "more actual than formal parameters.");
        return value_;
    } else if (params.size() > 1) {
        auto param1 = actuals[1].get();
        if (!param1->getType()->isInteger()) {
            logger_.error(param1->pos(), "type mismatch: expected integer type, found "
                                         + to_string(param1->getType()) + ".");
            return value_;
        }
        if (param1->isLiteral()) {
            value = dynamic_cast<IntegerLiteralNode *>(param1)->value();
            if (value < 0) {
                logger_.error(param1->pos(), "array dimension cannot be a negative value.");
                return value_;
            }
            if (value >= arrayTy->dimensions()) {
                logger_.error(param1->pos(), "value exceeds number of array dimensions.");
                return value_;
            }
        } else {
            logger_.error(param1->pos(), "constant expression expected.");
            return value_;
        }
    }
    if (!arrayTy->isOpen()) {
        value_ = builder_.getInt64(arrayTy->lengths()[(size_t) value]);
        return value_;
    }
    if (value == 0) {
        value_ = builder_.CreateInBoundsGEP(getLLVMType(arrayTy), params[0], { builder_.getInt32(0), builder_.getInt32(0) });
        value_ = builder_.CreateLoad(builder_.getInt64Ty(), value_);
        return value_;
    }
    vector<Value *> indices;
    indices.push_back(builder_.getInt32(0));
    auto dim = (size_t) value;
    for (size_t i = 0; i < dim; ++i) {
        indices.push_back(builder_.getInt32(1));
        indices.push_back(builder_.getInt32(0));
    }
    value_ = builder_.CreateInBoundsGEP(getLLVMType(arrayTy), params[0], indices);
    value_ = builder_.CreateLoad(builder_.getInt64Ty(), value_);
    return value_;
}

Value *
LLVMIRBuilder::createLslCall(llvm::Value *param, llvm::Value *shift) {
    return builder_.CreateShl(param, shift);
}

Value *
LLVMIRBuilder::createNewCall(TypeNode *type, llvm::Value *param) {
    auto fun = module_->getFunction("malloc");
    if (!fun) {
        auto funTy = FunctionType::get(builder_.getPtrTy(), { builder_.getInt64Ty() }, false);
        fun = Function::Create(funTy, GlobalValue::ExternalLinkage, "malloc", module_);
        fun->addFnAttr(Attribute::getWithAllocSizeArgs(builder_.getContext(), 0, {}));
        fun->addParamAttr(0, Attribute::NoUndef);
    }
    std::vector<Value *> values;
    auto ptr = dynamic_cast<PointerTypeNode *>(type);
    auto layout = module_->getDataLayout();
    auto base = ptr->getBase();
    values.push_back(ConstantInt::get(builder_.getInt64Ty(), layout.getTypeAllocSize(getLLVMType(base))));
    value_ = builder_.CreateCall(FunctionCallee(fun), values);
    // TODO remove next line (bit-cast) once non-opaque pointers are no longer supported
    value_ = builder_.CreateBitCast(value_, getLLVMType(ptr));
    Value *value = builder_.CreateStore(value_, param);
    value_ = builder_.CreateLoad(builder_.getPtrTy(), param);
    arrayInitializers(base);
    return value;
}

Value *
LLVMIRBuilder::createOddCall(llvm::Value *param) {
    auto paramTy = param->getType();
    value_ = builder_.CreateSRem(param, ConstantInt::get(paramTy, 2));
    return builder_.CreateICmpEQ(value_, ConstantInt::get(paramTy, 1));
}

Value *
LLVMIRBuilder::createOrdCall(ExpressionNode *actual, llvm::Value *param) {
    if (actual->getType()->isBoolean()) {
        Value *value = builder_.CreateAlloca(builder_.getInt32Ty());
        auto tail = BasicBlock::Create(builder_.getContext(), "tail", function_);
        auto return1 = BasicBlock::Create(builder_.getContext(), "true", function_);
        auto return0 = BasicBlock::Create(builder_.getContext(), "false", function_);
        builder_.CreateCondBr(param, return1, return0);
        builder_.SetInsertPoint(return1);
        builder_.CreateStore(ConstantInt::get(builder_.getInt32Ty(), 0x1), value);
        builder_.CreateBr(tail);
        builder_.SetInsertPoint(return0);
        builder_.CreateStore(ConstantInt::get(builder_.getInt32Ty(), 0x0), value);
        builder_.CreateBr(tail);
        builder_.SetInsertPoint(tail);
        value_ = builder_.CreateLoad(builder_.getInt32Ty(), value);
    } else if (actual->getType()->isChar()) {
        logger_.error(actual->pos(), "type CHAR is not yet supported.");
    } else if (actual->getType()->isSet()) {
        value_ = param;
    } else {
        logger_.error(actual->pos(), "type mismatch: BOOLEAN, CHAR, or SET expected.");
    }
    return value_;
}

Value *
LLVMIRBuilder::createRolCall(llvm::Value *param, llvm::Value *shift) {
    Value *lhs = builder_.CreateShl(param, shift);
    Value *delta = builder_.CreateSub(builder_.getInt64(64), shift);
    Value *rhs = builder_.CreateLShr(param, delta);
    return builder_.CreateOr(lhs, rhs);
}

Value *
LLVMIRBuilder::createRorCall(llvm::Value *param, llvm::Value *shift) {
    Value *lhs = builder_.CreateLShr(param, shift);
    Value *delta = builder_.CreateSub(builder_.getInt64(64), shift);
    Value *rhs = builder_.CreateShl(param, delta);
    return builder_.CreateOr(lhs, rhs);
}

Value *
LLVMIRBuilder::createTrapCall(unsigned trap) {
    auto fun = module_->getFunction("raise");
    if (!fun) {
        auto funTy = FunctionType::get(builder_.getInt32Ty(), { builder_.getInt32Ty() }, false);
        fun = Function::Create(funTy, GlobalValue::ExternalLinkage, "raise", module_);
        fun->addParamAttr(0, Attribute::NoUndef);
    }
    return builder_.CreateCall(FunctionCallee(fun), { builder_.getInt32(trap) });
}

Value *
LLVMIRBuilder::createInBoundsCheck(llvm::Value *value, llvm::Value *lower, llvm::Value *upper) {
    auto current = builder_.GetInsertBlock();
    auto trap = BasicBlock::Create(builder_.getContext(), "trap", current->getParent());
    auto tail = BasicBlock::Create(builder_.getContext(), "tail", current->getParent());
    Value *lowerLT = builder_.CreateICmpSLT(value, lower);
    Value *upperGE = builder_.CreateICmpSGE(value, upper);
    Value *cond = builder_.CreateOr(lowerLT, upperGE);
    builder_.CreateCondBr(cond, trap, tail);
    builder_.SetInsertPoint(trap);
    value = createTrapCall(SIGSEGV);
    builder_.CreateBr(tail);
    builder_.SetInsertPoint(tail);
    return value;
}

void LLVMIRBuilder::procedure(ProcedureNode &node) {
    auto name = qualifiedName(&node);
    if (module_->getFunction(name)) {
        logger_.error(node.pos(), "Function " + name + " already defined.");
        return;
    }
    std::vector<Type*> params;
    for (auto &param : node.getType()->parameters()) {
        auto param_t = getLLVMType(param->getType());
        params.push_back(param->isVar() || param->getType()->isStructured() ? param_t->getPointerTo() : param_t);
    }
    auto type = FunctionType::get(getLLVMType(node.getType()->getReturnType()), params, node.getType()->hasVarArgs());
    auto callee = module_->getOrInsertFunction(name, type);
    functions_[&node] = ::cast<Function>(callee.getCallee());
}

std::string LLVMIRBuilder::qualifiedName(DeclarationNode *node) const {
    if (node->getNodeType() == NodeType::procedure) {
        auto proc = dynamic_cast<ProcedureNode *>(node);
        if (proc->isExtern() && node->getModule() == ast_->getTranslationUnit()) {
            return node->getIdentifier()->name();
        }
    }
    return node->getModule()->getIdentifier()->name() + "_" + node->getIdentifier()->name();
}

Value *LLVMIRBuilder::processGEP(TypeNode *base, Value *value, vector<Value *> &indices) {
    if (indices.size() > 1) {
        auto result = builder_.CreateInBoundsGEP(getLLVMType(base), value, indices);
        indices.clear();
        indices.push_back(builder_.getInt32(0));
        return result;
    }
    return value;
}

Type* LLVMIRBuilder::getLLVMType(TypeNode *type) {
    Type* result = nullptr;
    if (type == nullptr) {
        result = builder_.getVoidTy();
    } else if (types_[type] != nullptr) {
        result = types_[type];
    } else if (type->getNodeType() == NodeType::array_type) {
        auto arrayTy = dynamic_cast<ArrayTypeNode *>(type);
        // (recursively) create a struct that stores the size and the elements of the array
        result = ArrayType::get(getLLVMType(arrayTy->types()[0]), arrayTy->lengths()[0]);
        result = StructType::create(builder_.getContext(), { builder_.getInt64Ty(), result });
        types_[type] = result;
        hasArray_.insert(type);
    } else if (type->getNodeType() == NodeType::record_type) {
        // create an empty struct and add it to the lookup table immediately to support recursive records
        auto structTy = StructType::create(builder_.getContext());
        types_[type] = structTy;
        vector<Type *> elemTys;
        auto recordTy = dynamic_cast<RecordTypeNode *>(type);
        for (size_t i = 0; i < recordTy->getFieldCount(); i++) {
            auto fieldTy = recordTy->getField(i)->getType();
            elemTys.push_back(getLLVMType(fieldTy));
            if (fieldTy->isArray()) {
                // mark this record type for traversal by the array initializer
                hasArray_.insert(type);
            }
        }
        structTy->setBody(elemTys);
        if (!recordTy->isAnonymous()) {
            structTy->setName("record." + recordTy->getIdentifier()->name());
        }
        result = structTy;
    } else if (type->getNodeType() == NodeType::pointer_type) {
        auto pointerTy = dynamic_cast<PointerTypeNode *>(type);
        auto base = getLLVMType(pointerTy->getBase());
        result = PointerType::get(base, 0);
        types_[type] = result;
    } else if (type->getNodeType() == NodeType::basic_type) {
        if (type->kind() == TypeKind::BOOLEAN) {
            result = builder_.getInt1Ty();
        } else if (type->kind() == TypeKind::BYTE || type->kind() == TypeKind::CHAR) {
            result = builder_.getInt8Ty();
        } else if (type->kind() == TypeKind::INTEGER) {
            result = builder_.getInt32Ty();
        } else if (type->kind() == TypeKind::LONGINT) {
            result = builder_.getInt64Ty();
        } else if (type->kind() == TypeKind::REAL) {
            result = builder_.getFloatTy();
        } else if (type->kind() == TypeKind::LONGREAL) {
            result = builder_.getDoubleTy();
        } else if (type->kind() == TypeKind::STRING) {
            result = builder_.getPtrTy();
        } else if (type->kind() == TypeKind::SET) {
            result = builder_.getInt32Ty();
        }
        types_[type] = result;
    }
    if (result == nullptr) {
        logger_.error(type->pos(), "cannot map type to LLVM intermediate representation.");
        exit(1);
    }
    return result;
}

MaybeAlign LLVMIRBuilder::getLLVMAlign(TypeNode *type) {
    auto layout = module_->getDataLayout();
    if (type->getNodeType() == NodeType::array_type) {
        auto array_t = dynamic_cast<ArrayTypeNode*>(type);
        auto int_align = layout.getPrefTypeAlign(builder_.getInt64Ty());
        auto mem_align = getLLVMAlign(array_t->getMemberType());
        if (int_align.value() > mem_align->value()) {
            return int_align;
        }
        return mem_align;
    } else if (type->getNodeType() == NodeType::record_type) {
        auto record_t = dynamic_cast<RecordTypeNode *>(type);
        uint64_t size = 0;
        for (size_t i = 0; i < record_t->getFieldCount(); i++) {
            auto field_t = record_t->getField(i)->getType();
            size = std::max(size, getLLVMAlign(field_t)->value());
        }
        return MaybeAlign(size);
    } else if (type->getNodeType() == NodeType::pointer_type) {
        return { layout.getPointerPrefAlignment() };
    } else if (type->getNodeType() == NodeType::basic_type) {
        return { layout.getPrefTypeAlign(getLLVMType(type)) };
    }
    return {};
}

void LLVMIRBuilder::setRefMode(bool deref) {
    deref_ctx.push(deref);
}

void LLVMIRBuilder::restoreRefMode() {
    deref_ctx.pop();
}

bool LLVMIRBuilder::deref() const {
    if (deref_ctx.empty()) {
        return false;
    }
    return deref_ctx.top();
}<|MERGE_RESOLUTION|>--- conflicted
+++ resolved
@@ -303,23 +303,6 @@
             logger_.error(sel->pos(), "unsupported selector.");
         }
     }
-<<<<<<< HEAD
-    if (deref()) {
-        if (ref->getNodeType() == NodeType::variable) {
-            value_ = builder_.CreateLoad(getLLVMType(type), value_);
-        } else if (ref->getNodeType() == NodeType::parameter) {
-            auto param = dynamic_cast<ParameterNode*>(ref);
-            // load value of parameter that is either passed by reference or is an array or
-            // record parameter since getelementptr only computes the address
-            if (param->isVar() || param->getType()->kind() == TypeKind::ARRAY ||
-                                  param->getType()->kind() == TypeKind::RECORD ||
-                                  param->getType()->kind() == TypeKind::POINTER) {
-                value_ = builder_.CreateLoad(getLLVMType(type), value_);
-            }
-        }
-    }
-    cast(node);
-=======
     // clean up
     if (indices.size() > 1) {
         value_ = processGEP(base, value, indices);
@@ -327,7 +310,6 @@
         value_ = value;
     }
     return selector_t;
->>>>>>> 4db8daa6
 }
 
 void LLVMIRBuilder::parameters(ProcedureTypeNode *proc, ActualParameters *actuals, vector<llvm::Value *> &values) {
@@ -397,23 +379,20 @@
 
 void LLVMIRBuilder::visit(StringLiteralNode &node) {
     std::string val = node.value();
-<<<<<<< HEAD
     auto cast = node.getCast();
     if (cast && cast->kind() == TypeKind::CHAR) {
         if (val.length() > 1) {
-            logger_->error(node.pos(), "character too large for enclosing character literal type.");
+            logger_.error(node.pos(), "character too large for enclosing character literal type.");
         }
         int ord = (int) val[0];
         value_ = builder_.getInt8(ord);
         node.setCast(nullptr);
     } else {
-        value_ = builder_.CreateGlobalStringPtr(val, ".str");
-=======
-    value_ = strings_[val];
-    if (!value_) {
-        strings_[val] = builder_.CreateGlobalStringPtr(val, ".str");;
         value_ = strings_[val];
->>>>>>> 4db8daa6
+    	if (!value_) {
+        	strings_[val] = builder_.CreateGlobalStringPtr(val, ".str");;
+        	value_ = strings_[val];
+    	}
     }
 }
 
@@ -842,12 +821,9 @@
             if (type->getMemberType()->kind() == TypeKind::CHAR) {
                 value_->getType();
             } else {
-                logger_->error(node.pos(), "cannot cast " + to_string(*source->getIdentifier()) + " to " +
+                logger_.error(node.pos(), "cannot cast " + to_string(*source->getIdentifier()) + " to " +
                                            to_string(*target->getIdentifier()) + ".");
             }
-        } else {
-            logger_->error(node.pos(), "unhandled cast from " + to_string(*source->getIdentifier())
-                                       + " to " + to_string(*target->getIdentifier()) + ".");
         }
     }
 }
