/*
 * Simple tree-walk code generator to build LLVM IR for the Oberon compiler.
 *
 * Created by Michael Grossniklaus on 2/7/20.
 */

#include "LLVMIRBuilder.h"
#include "system/PredefinedProcedure.h"
#include <llvm/IR/Verifier.h>

LLVMIRBuilder::LLVMIRBuilder(Logger *logger, LLVMContext &context, Module *module) : NodeVisitor(),
        logger_(logger), builder_(context), module_(module), value_(), values_(), types_(), functions_(),
        deref_ctx(), level_(0), function_() { }

void LLVMIRBuilder::build(Node *node) {
    node->accept(*this);
}

void LLVMIRBuilder::visit(ModuleNode &node) {
    module_->setModuleIdentifier(node.getIdentifier()->name());
    // allocate global variables
    for (size_t i = 0; i < node.getVariableCount(); i++) {
        auto variable = node.getVariable(i);
        auto type = getLLVMType(variable->getType());
        auto value = new GlobalVariable(*module_, type, false,
                                        (variable->getIdentifier()->isExported() ? GlobalValue::ExternalLinkage
                                                                            : GlobalValue::PrivateLinkage),
                                        Constant::getNullValue(type), variable->getIdentifier()->name());
        value->setAlignment(getLLVMAlign(variable->getType()));
        values_[variable] = value;
    }
    // generate external procedure signatures
    for (size_t i = 0; i < node.getExternalProcedureCount(); i++) {
        proc(*node.getExternalProcedure(i));
    }
    // generate procedure signatures
    for (size_t i = 0; i < node.getProcedureCount(); i++) {
        proc(*node.getProcedure(i));
    }
    // generate code for procedures
    for (size_t i = 0; i < node.getProcedureCount(); i++) {
        node.getProcedure(i)->accept(*this);
    }
    if (node.getStatements()->getStatementCount() > 0) {
        // generate code for main
        auto main = module_->getOrInsertFunction("main", builder_.getInt32Ty());
        function_ = ::cast<Function>(main.getCallee());
        auto entry = BasicBlock::Create(builder_.getContext(), "entry", function_);
        builder_.SetInsertPoint(entry);
        level_ = node.getLevel() + 1;
        node.getStatements()->accept(*this);
        builder_.CreateRet(builder_.getInt32(0));
    }
    // verify the module
    llvm::verifyModule(*module_, &errs());
}

void LLVMIRBuilder::visit(ProcedureNode &node) {
    if (node.getProcedureCount() > 0) {
        logger_->error(node.pos(), "found unsupported nested procedures in " + to_string(node.getIdentifier()) + ".");
    }
    if (!node.isExtern()) {
        function_ = functions_[&node];
        // function_->addFnAttr(Attribute::AttrKind::NoInline);
        Function::arg_iterator args = function_->arg_begin();
        for (size_t i = 0; i < node.getFormalParameterCount(); i++) {
            auto arg = args++;
            auto param = node.getFormalParameter(i);
            arg->setName(param->getIdentifier()->name());
            values_[param] = arg;
            // function_->addParamAttr(i, Attribute::AttrKind::NoUndef);
        }
        auto entry = BasicBlock::Create(builder_.getContext(), "entry", function_);
        builder_.SetInsertPoint(entry);
        for (size_t i = 0; i < node.getVariableCount(); i++) {
            auto var = node.getVariable(i);
            auto value = builder_.CreateAlloca(getLLVMType(var->getType()), nullptr, var->getIdentifier()->name());
            values_[var] = value;
        }
        level_ = node.getLevel() + 1;
        node.getStatements()->accept(*this);
        if (node.getReturnType() == nullptr) {
            builder_.CreateRetVoid();
        }
        auto block = builder_.GetInsertBlock();
        if (block->getTerminator() == nullptr) {
            if (node.getReturnType() != nullptr && !block->empty()) {
                logger_->error(node.pos(),
                               "function \"" + to_string(node.getIdentifier()) + "\" has no return statement.");
            } else {
                builder_.CreateUnreachable();
            }
        }
        llvm::verifyFunction(*function_, &errs());
    }
}

void LLVMIRBuilder::visit([[maybe_unused]] ImportNode &node) { }

void LLVMIRBuilder::visit(ValueReferenceNode &node) {
    if (node.getNodeType() == NodeType::procedure_call) {
        call(node);
        return;
    }
    auto ref = node.dereference();
    auto level = ref->getLevel();
    if (level == 1) /* global level */ {
        value_ = values_[ref];
    } else if (level == level_) /* same procedure level */ {
        value_ = values_[ref];
    } else if (level > level_) /* parent procedure level */ {
        logger_->error(ref->pos(), "referencing variables of parent procedures is not yet supported.");
    } else /* error */ {
        logger_->error(ref->pos(), "cannot reference variable of child procedure.");
    }
    auto type = ref->getType();
    if (type->getNodeType() == NodeType::array_type ||
        type->getNodeType() == NodeType::record_type ||
        type->getNodeType() == NodeType::pointer_type) {
        auto selector_t = type;
        auto base = value_;
        if (ref->getNodeType() == NodeType::parameter) {
            auto param = dynamic_cast<ParameterNode*>(ref);
            // create a base address within the stack frame of the current procedure for
            // array and record parameters that are passed by value
            if (!param->isVar()) {
                base = builder_.CreateAlloca(getLLVMType(type));
                builder_.CreateStore(value_, base);
            }
        }
        std::vector<Value *> indices;
        indices.push_back(builder_.getInt32(0));
        for (size_t i = 0; i < node.getSelectorCount(); i++) {
            auto sel = node.getSelector(i);
            if (selector_t->getNodeType() == NodeType::array_type) {
                // handle array index access
                setRefMode(true);
                dynamic_cast<ArrayIndex*>(sel)->getExpression()->accept(*this);
                indices.push_back(value_);
                restoreRefMode();
                selector_t = dynamic_cast<ArrayTypeNode*>(selector_t)->getMemberType();
            } else if (selector_t->getNodeType() == NodeType::record_type) {
                // handle record field access
                auto field = dynamic_cast<RecordField *>(sel)->getField();
                auto record_t = dynamic_cast<RecordTypeNode*>(selector_t);
                for (size_t pos = 0; pos < record_t->getFieldCount(); pos++) {
                    if (field == record_t->getField(pos)) {
                        indices.push_back(builder_.getInt32(pos));
                        break;
                    }
                }
                selector_t = field->getType();
            } else if (selector_t->getNodeType() == NodeType::pointer_type) {
                // output the GEP up to the pointer
                if (indices.size() > 1) {
                    base = builder_.CreateInBoundsGEP(getLLVMType(type), base, indices);
                    indices.clear();
                    indices.push_back(builder_.getInt32(0));
                }
                // create a load to dereference the pointer
                base = builder_.CreateLoad(getLLVMType(selector_t), base);
                selector_t = dynamic_cast<PointerTypeNode *>(selector_t)->getBase();
                type = selector_t;
            } else {
                logger_->error(sel->pos(), "unexpected selector.");
            }
        }
        // clean up
        if (indices.size() > 1) {
            value_ = builder_.CreateInBoundsGEP(getLLVMType(type), base, indices);
        } else {
            value_ = base;
        }
        type = selector_t;
    }
    if (deref()) {
        if (ref->getNodeType() == NodeType::variable) {
            value_ = builder_.CreateLoad(getLLVMType(type), value_);
        } else if (ref->getNodeType() == NodeType::parameter) {
            auto param = dynamic_cast<ParameterNode*>(ref);
            // load value of parameter that is either passed by reference or is an array or
            // record parameter since getelementptr only computes the address
            if (param->isVar() || param->getType()->getNodeType() == NodeType::array_type ||
                                  param->getType()->getNodeType() == NodeType::record_type ||
                                  param->getType()->getNodeType() == NodeType::pointer_type) {
                value_ = builder_.CreateLoad(getLLVMType(type), value_);
            }
        }
    }
}

void LLVMIRBuilder::visit([[maybe_unused]] TypeReferenceNode &node) {
    // Node does not need code generation.
}

void LLVMIRBuilder::visit([[maybe_unused]] ConstantDeclarationNode &node) {
    // Node does not need code generation.
}

void LLVMIRBuilder::visit([[maybe_unused]] FieldNode &node) {
    // Node does not need code generation.
}

void LLVMIRBuilder::visit([[maybe_unused]] ParameterNode &node) {
    // Node does not need code generation.
}

void LLVMIRBuilder::visit([[maybe_unused]] VariableDeclarationNode &node) {
    // Node does not need code generation.
}

void LLVMIRBuilder::visit(BooleanLiteralNode &node) {
    value_ = node.value() ? builder_.getTrue() : builder_.getFalse();
}

void LLVMIRBuilder::visit(IntegerLiteralNode &node) {
    if (node.isLong()) {
        value_ = ConstantInt::getSigned(builder_.getInt64Ty(), node.value());
    } else {
        value_ = ConstantInt::getSigned(builder_.getInt32Ty(), (int) node.value());
    }
    cast(node);
}

void LLVMIRBuilder::visit(RealLiteralNode &node) {
    if (node.isLong()) {
        value_ = ConstantFP::get(builder_.getDoubleTy(), node.value());
    } else {
        value_ = ConstantFP::get(builder_.getFloatTy(), (float) node.value());
    }
    cast(node);
}

void LLVMIRBuilder::visit(StringLiteralNode &node) {
    std::string val = node.value();
    value_ = builder_.CreateGlobalStringPtr(val, ".str");
}

void LLVMIRBuilder::visit(NilLiteralNode &node) {
    auto type = getLLVMType(node.getCast());
    value_ = ConstantPointerNull::get((PointerType*) type);
}

void LLVMIRBuilder::visit(UnaryExpressionNode &node) {
    auto type = node.getType();
    node.getExpression()->accept(*this);
    cast(*node.getExpression());
    switch (node.getOperator()) {
        case OperatorType::NOT:
            value_ = builder_.CreateNot(value_);
            break;
        case OperatorType::NEG:
            value_ = type->isReal() ? builder_.CreateFNeg(value_) : builder_.CreateNeg(value_);
            break;
        case OperatorType::AND:
        case OperatorType::OR:
        case OperatorType::PLUS:
        case OperatorType::MINUS:
        case OperatorType::TIMES:
        case OperatorType::DIV:
        case OperatorType::MOD:
        case OperatorType::EQ:
        case OperatorType::NEQ:
        case OperatorType::LT:
        case OperatorType::GT:
        case OperatorType::LEQ:
        case OperatorType::GEQ:
            value_ = nullptr;
            logger_->error(node.pos(), "binary operator in unary expression.");
            break;
        default: value_ = nullptr;
            logger_->error(node.pos(), "unknown operator,");
            break;
    }
}

void LLVMIRBuilder::visit(BinaryExpressionNode &node) {
    auto type = node.getType();
    node.getLeftExpression()->accept(*this);
    cast(*node.getLeftExpression());
    auto lhs = value_;
    // Logical operators AND and OR are treated explicitly in order to enable short-circuiting.
    if (node.getOperator() == OperatorType::AND || node.getOperator() == OperatorType::OR) {
        // Create one block to evaluate the right-hand side and one to skip it.
        auto eval = BasicBlock::Create(builder_.getContext(), "eval", function_);
        auto skip = BasicBlock::Create(builder_.getContext(), "skip", function_);
        // Insert branch to decide whether to skip AND or OR
        if (node.getOperator() == OperatorType::AND) {
            builder_.CreateCondBr(value_, eval, skip);
        } else if (node.getOperator() == OperatorType::OR) {
            builder_.CreateCondBr(value_, skip, eval);
        }
        // Save the current (left-hand side) block.
        auto lhsBB = builder_.GetInsertBlock();
        // Create and populate the basic block to evaluate the right-hand side, if required.
        builder_.SetInsertPoint(eval);
        node.getRightExpression()->accept(*this);
        auto rhs = value_;
        if (node.getOperator() == OperatorType::AND) {
            value_ = builder_.CreateAnd(lhs, rhs);
        } else if (node.getOperator() == OperatorType::OR) {
            value_ = builder_.CreateOr(lhs, rhs);
        }
        // Save the current (right-hand side) block.
        auto rhsBB = builder_.GetInsertBlock();
        builder_.CreateBr(skip);
        // Create the basic block after the possible short-circuit,
        // use phi-value to "combine" value of both branches.
        builder_.SetInsertPoint(skip);
        auto phi = builder_.CreatePHI(value_->getType(), 2, "phi");
        phi->addIncoming(lhs, lhsBB);
        phi->addIncoming(value_, rhsBB);
        value_ = phi;
    } else {
        node.getRightExpression()->accept(*this);
        cast(*node.getRightExpression());
        auto rhs = value_;
        switch (node.getOperator()) {
            case OperatorType::PLUS:
                value_ = type->isReal() ? builder_.CreateFAdd(lhs, rhs) : builder_.CreateAdd(lhs, rhs);
                break;
            case OperatorType::MINUS:
                value_ = type->isReal() ? builder_.CreateFSub(lhs, rhs) : builder_.CreateSub(lhs, rhs);
                break;
            case OperatorType::TIMES:
                value_ = type->isReal() ? builder_.CreateFMul(lhs, rhs) : builder_.CreateMul(lhs, rhs);
                break;
            case OperatorType::DIVIDE:
                value_ = builder_.CreateFDiv(lhs, rhs);
                break;
            case OperatorType::DIV:
                value_ = builder_.CreateSDiv(lhs, rhs);
                break;
            case OperatorType::MOD:
                value_ = builder_.CreateSRem(lhs, rhs);
                break;
            case OperatorType::EQ:
                value_ = type->isReal() ? builder_.CreateFCmpUEQ(lhs, rhs) : builder_.CreateICmpEQ(lhs, rhs);
                break;
            case OperatorType::NEQ:
                value_ = type->isReal() ? builder_.CreateFCmpUNE(lhs, rhs) : builder_.CreateICmpNE(lhs, rhs);
                break;
            case OperatorType::LT:
                value_ = type->isReal() ? builder_.CreateFCmpULT(lhs, rhs) :builder_.CreateICmpSLT(lhs, rhs);
                break;
            case OperatorType::GT:
                value_ = type->isReal() ? builder_.CreateFCmpUGT(lhs, rhs) : builder_.CreateICmpSGT(lhs, rhs);
                break;
            case OperatorType::LEQ:
                value_ = type->isReal() ? builder_.CreateFCmpULE(lhs, rhs) : builder_.CreateICmpSLE(lhs, rhs);
                break;
            case OperatorType::GEQ:
                value_ = type->isReal() ? builder_.CreateFCmpUGE(lhs, rhs) : builder_.CreateICmpSGE(lhs, rhs);
                break;
            case OperatorType::AND:
            case OperatorType::OR:
                // unreachable code due to the if-branch of this else-branch
                break;
            case OperatorType::NOT:
            case OperatorType::NEG:
                value_ = nullptr;
                logger_->error(node.pos(), "unary operator in binary expression.");
                break;
            default:
                value_ = nullptr;
                logger_->error(node.pos(), "unknown operator.");
                break;
        }
    }
}

void LLVMIRBuilder::visit([[maybe_unused]] TypeDeclarationNode &node) {
    // Node does not need code generation.
}

void LLVMIRBuilder::visit([[maybe_unused]] ArrayTypeNode &node) {
    // Node does not need code generation.
}

void LLVMIRBuilder::visit([[maybe_unused]] BasicTypeNode &node) {
    // Node does not need code generation.
}

void LLVMIRBuilder::visit([[maybe_unused]] ProcedureTypeNode &node) {
    // Node does not need code generation.
}

void LLVMIRBuilder::visit([[maybe_unused]] RecordTypeNode &node) {
    // Node does not need code generation.
}

void LLVMIRBuilder::visit([[maybe_unused]] PointerTypeNode &node) {
    // Node does not need code generation.
}

void LLVMIRBuilder::visit(StatementSequenceNode &node) {
    for (size_t i = 0; i < node.getStatementCount(); i++) {
        node.getStatement(i)->accept(*this);
    }
}

void LLVMIRBuilder::visit(AssignmentNode &node) {
    setRefMode(true);
    node.getRvalue()->accept(*this);
    cast(*node.getRvalue());
    Value* rValue = value_;
    restoreRefMode();
    node.getLvalue()->accept(*this);
    Value* lValue = value_;
    value_ = builder_.CreateStore(rValue, lValue);
}

void LLVMIRBuilder::visit(IfThenElseNode& node) {
    auto tail = BasicBlock::Create(builder_.getContext(), "tail", function_);
    auto if_true = BasicBlock::Create(builder_.getContext(), "if_true", function_);
    auto if_false = tail;
    if (node.hasElse() || node.hasElseIf()) {
        if_false = BasicBlock::Create(builder_.getContext(), "if_false", function_);
    }
    setRefMode(true);
    node.getCondition()->accept(*this);
    restoreRefMode();
    builder_.CreateCondBr(value_, if_true, if_false);
    builder_.SetInsertPoint(if_true);
    node.getThenStatements()->accept(*this);
    if (builder_.GetInsertBlock()->getTerminator() == nullptr) {
        builder_.CreateBr(tail);
    }
    builder_.SetInsertPoint(if_false);
    for (size_t i = 0; i < node.getElseIfCount(); i++) {
        auto elsif = node.getElseIf(i);
        auto elsif_true = BasicBlock::Create(builder_.getContext(), "elsif_true", function_);
        auto elsif_false = tail;
        if (node.hasElse() || i + 1 < node.getElseIfCount()) {
            elsif_false = BasicBlock::Create(builder_.getContext(), "elsif_false", function_);
        }
        setRefMode(true);
        elsif->getCondition()->accept(*this);
        restoreRefMode();
        builder_.CreateCondBr(value_, elsif_true, elsif_false);
        builder_.SetInsertPoint(elsif_true);
        elsif->getStatements()->accept(*this);
        if (builder_.GetInsertBlock()->getTerminator() == nullptr) {
            builder_.CreateBr(tail);
        }
        builder_.SetInsertPoint(elsif_false);
    }
    if (node.hasElse()) {
        node.getElseStatements()->accept(*this);
        if (builder_.GetInsertBlock()->getTerminator() == nullptr) {
            builder_.CreateBr(tail);
        }
    }
    builder_.SetInsertPoint(tail);
}

void LLVMIRBuilder::visit([[maybe_unused]] ElseIfNode& node) {
    // Code for this node is generated in the context of if-then-else node.
}

void LLVMIRBuilder::visit(ProcedureCallNode& node) {
    call(node);
}

void LLVMIRBuilder::visit([[maybe_unused]] LoopNode& node) {
    // todo code generation for general loop
}

void LLVMIRBuilder::visit(WhileLoopNode& node) {
    auto body = BasicBlock::Create(builder_.getContext(), "loop_body", function_);
    auto tail = BasicBlock::Create(builder_.getContext(), "tail", function_);
    setRefMode(true);
    node.getCondition()->accept(*this);
    restoreRefMode();
    builder_.CreateCondBr(value_, body, tail);
    builder_.SetInsertPoint(body);
    node.getStatements()->accept(*this);
    setRefMode(true);
    node.getCondition()->accept(*this);
    restoreRefMode();
    builder_.CreateCondBr(value_, body, tail);
    builder_.SetInsertPoint(tail);
}

void LLVMIRBuilder::visit(RepeatLoopNode& node) {
    auto body = BasicBlock::Create(builder_.getContext(), "loop_body", function_);
    auto tail = BasicBlock::Create(builder_.getContext(), "tail", function_);
    builder_.CreateBr(body);
    builder_.SetInsertPoint(body);
    node.getStatements()->accept(*this);
    setRefMode(true);
    node.getCondition()->accept(*this);
    restoreRefMode();
    builder_.CreateCondBr(value_, tail, body);
    builder_.SetInsertPoint(tail);
}

void LLVMIRBuilder::visit(ForLoopNode& node) {
    // initialize loop counter
    setRefMode(true);
    node.getLow()->accept(*this);
    auto start = value_;
    restoreRefMode();
    node.getCounter()->accept(*this);
    auto counter = value_;
    value_ = builder_.CreateStore(start, counter);
    // check whether to skip loop body
    setRefMode(true);
    node.getHigh()->accept(*this);
    auto end = value_;
    node.getCounter()->accept(*this);
    counter = value_;
    restoreRefMode();
    auto body = BasicBlock::Create(builder_.getContext(), "loop_body", function_);
    auto tail = BasicBlock::Create(builder_.getContext(), "tail", function_);
    auto step = dynamic_cast<IntegerLiteralNode*>(node.getStep())->value();
    if (step > 0) {
        value_ = builder_.CreateICmpSLE(counter, end);
    } else {
        value_ = builder_.CreateICmpSGE(counter, end);
    }
    builder_.CreateCondBr(value_, body, tail);
    // loop body
    builder_.SetInsertPoint(body);
    node.getStatements()->accept(*this);
    // update loop counter
    setRefMode(true);
    node.getCounter()->accept(*this);
    restoreRefMode();
    counter = builder_.CreateAdd(value_, ConstantInt::getSigned(builder_.getInt32Ty(), step));
    node.getCounter()->accept(*this);
    auto lValue = value_;
    builder_.CreateStore(counter, lValue);
    // check whether to exit loop body
    setRefMode(true);
    node.getHigh()->accept(*this);
    end = value_;
    node.getCounter()->accept(*this);
    counter = value_;
    restoreRefMode();
    if (step > 0) {
        value_ = builder_.CreateICmpSGT(counter, end);
    } else {
        value_ = builder_.CreateICmpSLT(counter, end);
    }
    builder_.CreateCondBr(value_, tail, body);
    // after loop
    builder_.SetInsertPoint(tail);
}

void LLVMIRBuilder::visit(ReturnNode& node) {
    setRefMode(true);
    node.getValue()->accept(*this);
    restoreRefMode();
    value_ = builder_.CreateRet(value_);
}

void LLVMIRBuilder::cast(ExpressionNode &node) {
    auto target = node.getCast();
    auto source = node.getType();
    if (target && target != source) {
        if (source->isInteger()) {
            if (target->isInteger()) {
                if (target->getSize() > source->getSize()) {
                    value_ = builder_.CreateSExt(value_, getLLVMType(target));
                } else {
                    value_ = builder_.CreateTrunc(value_, getLLVMType(target));
                }
            } else if (target->isReal()) {
                value_ = builder_.CreateSIToFP(value_, getLLVMType(target));
            }
        } else if (source->isReal()) {
            if (target->isReal()) {
                if (target->getSize() > source->getSize()) {
                    value_ = builder_.CreateFPExt(value_, getLLVMType(target));
                } else {
                    value_ = builder_.CreateFPTrunc(value_, getLLVMType(target));
                }
            }
        }
    }
}

<<<<<<< HEAD
Value *LLVMIRBuilder::callPredefined(ProcedureNodeReference &node, std::string name, std::vector<Value *> &params) {
    if (name == New::NAME) {
        auto type = FunctionType::get(builder_.getInt8PtrTy(), { builder_.getInt64Ty() }, false);
=======
Value *LLVMIRBuilder::callBuiltIn(ProcedureNodeReference &node, std::string name, std::vector<Value *> &params) {
    if (name == "NEW") {
        auto type = FunctionType::get(builder_.getInt8PtrTy(), {builder_.getInt64Ty()}, false);
>>>>>>> 5a4b5c2f
        auto callee = module_->getOrInsertFunction("malloc", type);
        std::vector<Value *> values;
        auto ptr = (PointerTypeNode *) node.getActualParameter(0)->getType();
        auto layout = module_->getDataLayout();
        auto base = ptr->getBase();
        values.push_back(ConstantInt::get(builder_.getInt64Ty(), layout.getTypeAllocSize(getLLVMType(base))));
        value_ = builder_.CreateCall(callee, values);
        value_ = builder_.CreateBitCast(value_, getLLVMType(ptr)); // TODO remove once non-opaque pointers are no longer supported
        return builder_.CreateStore(value_, params[0]);
    } else if (name == Free::NAME) {
        auto type = FunctionType::get(builder_.getVoidTy(), { builder_.getPtrTy() }, false);
        auto callee = module_->getOrInsertFunction("free", type);
        std::vector<Value *> values;
        values.push_back(builder_.CreateLoad(builder_.getPtrTy(), params[0]));
        builder_.CreateCall(callee, values);
        return builder_.CreateStore(ConstantPointerNull::get(builder_.getPtrTy()), params[0]);
    } else if (name == Inc::NAME || name == Dec::NAME) {
        auto target = getLLVMType(node.getActualParameter(0)->getType());
        Value *delta;
        if (params.size() > 2) {
            auto param = node.getActualParameter(2);
            logger_->error(param->pos(), "more actual than formal parameters.");
            return value_;
        } else if (params.size() > 1) {
            auto source = params[1]->getType();
            delta = params[1];
            if (target->getIntegerBitWidth() > source->getIntegerBitWidth()) {
                delta = builder_.CreateSExt(delta, target);
            } else if (target->getIntegerBitWidth() < source->getIntegerBitWidth()) {
                delta = builder_.CreateTrunc(delta, target);
            }
        } else {
            if (target->isIntegerTy(64)) {
                delta = builder_.getInt64(1);
            } else {
                delta = builder_.getInt32(1);
            }
        }
        Value *value = builder_.CreateLoad(target, params[0]);
        if (name == Inc::NAME) {
            value = builder_.CreateAdd(value, delta);
        } else {
            value = builder_.CreateSub(value, delta);
        }
        return builder_.CreateStore(value, params[0]);
    } else if (name == Lsl::NAME || name == Asr::NAME) {
        if (name == Lsl::NAME) {
            return builder_.CreateShl(params[0], params[1]);
        }
        return builder_.CreateAShr(params[0], params[1]);
    } else if (name == Ror::NAME) {
        Value *lhs = builder_.CreateLShr(params[0], params[1]);
        Value *delta = builder_.CreateSub(builder_.getInt64(64), params[1]);
        Value *rhs = builder_.CreateShl(params[0], delta);
        return builder_.CreateOr(lhs, rhs);
    } else if (name == Rol::NAME) {
        Value *lhs = builder_.CreateShl(params[0], params[1]);
        Value *delta = builder_.CreateSub(builder_.getInt64(64), params[1]);
        Value *rhs = builder_.CreateLShr(params[0], delta);
        return builder_.CreateOr(lhs, rhs);
    }
    logger_->error(node.pos(), "unsupported predefined procedure: " + name + ".");
    // to generate correct LLVM IR, the current value is returned (no-op).
    return value_;
}

void LLVMIRBuilder::call(ProcedureNodeReference &node) {
    auto proc = dynamic_cast<ProcedureNode *>(node.dereference());
<<<<<<< HEAD
    auto ident = proc->getIdentifier();
    size_t fp_cnt = proc->getFormalParameterCount();
=======
    std::vector<Value *> params;
>>>>>>> 5a4b5c2f
    for (size_t i = 0; i < node.getActualParameterCount(); i++) {
        setRefMode(i >= proc->getFormalParameterCount() || !proc->getFormalParameter(i)->isVar());
        node.getActualParameter(i)->accept(*this);
        params.push_back(value_);
        restoreRefMode();
    }
    if (proc->isPredefined()) {
        value_ = callPredefined(node, ident->name(), params);
    } else {
<<<<<<< HEAD
        auto fun = module_->getFunction(qualifiedName(ident, proc->isExtern()));
        if (fun) {
            value_ = builder_.CreateCall(fun, params);
        } else {
            logger_->error(node.pos(), "undefined procedure: " + to_string(*ident) + ".");
=======
        value_ = callBuiltIn(node, ident->name(), params);
        if (!value_) {
            logger_->error(node.pos(), "Undefined procedure: " + to_string(*ident) + ".");
>>>>>>> 5a4b5c2f
        }
    }
}

void LLVMIRBuilder::proc(ProcedureNode &node) {
    std::vector<Type*> params;
    for (size_t j = 0; j < node.getFormalParameterCount(); j++) {
        auto param = node.getFormalParameter(j);
        auto param_t = getLLVMType(param->getType());
        params.push_back(param->isVar() ? param_t->getPointerTo() : param_t);
    }
    auto type = FunctionType::get(getLLVMType(node.getReturnType()), params, node.hasVarArgs());
    auto name = qualifiedName(node.getIdentifier(), node.isExtern());
    auto callee = module_->getOrInsertFunction(name, type);
    functions_[&node] = ::cast<Function>(callee.getCallee());
}

std::string LLVMIRBuilder::qualifiedName(Ident *ident, bool external) const {
    if (ident->isQualified()) {
        return dynamic_cast<QualIdent *>(ident)->qualifier() + "_" + ident->name();
    }
    if (external) {
        return ident->name();
    }
    return module_->getModuleIdentifier() + "_" + ident->name();
}

Type* LLVMIRBuilder::getLLVMType(TypeNode *type) {
    Type* result = nullptr;
    if (type == nullptr) {
        result = builder_.getVoidTy();
    } else if (types_[type] != nullptr) {
        result = types_[type];
    } else if (type->getNodeType() == NodeType::array_type) {
        auto array_t = dynamic_cast<ArrayTypeNode *>(type);
        result = ArrayType::get(getLLVMType(array_t->getMemberType()), array_t->getDimension());
        types_[type] = result;
    } else if (type->getNodeType() == NodeType::record_type) {
        // create an empty struct and add it to the lookup table immediately to support recursive records
        auto struct_t = StructType::create(builder_.getContext());
        types_[type] = struct_t;
        std::vector<Type *> elem_ts;
        auto record_t = dynamic_cast<RecordTypeNode *>(type);
        for (size_t i = 0; i < record_t->getFieldCount(); i++) {
            elem_ts.push_back(getLLVMType(record_t->getField(i)->getType()));
        }
        struct_t->setBody(elem_ts);
        if (!record_t->isAnonymous()) {
            struct_t->setName("T_" + record_t->getIdentifier()->name());
        }
        result = struct_t;
    } else if (type->getNodeType() == NodeType::pointer_type) {
        auto pointer_t = dynamic_cast<PointerTypeNode *>(type);
        auto base = getLLVMType(pointer_t->getBase());
        result = PointerType::get(base, 0);
        types_[type] = result;
    } else if (type->getNodeType() == NodeType::basic_type) {
        if (type->kind() == TypeKind::BOOLEAN) {
            result = builder_.getInt1Ty();
        } else if (type->kind() == TypeKind::INTEGER) {
            result = builder_.getInt32Ty();
        } else if (type->kind() == TypeKind::LONGINT) {
            result = builder_.getInt64Ty();
        } else if (type->kind() == TypeKind::REAL) {
            result = builder_.getFloatTy();
        } else if (type->kind() == TypeKind::LONGREAL) {
            result = builder_.getDoubleTy();
        } else if (type->kind() == TypeKind::STRING) {
            result = builder_.getInt8PtrTy();
        }
        types_[type] = result;
    }
    if (result == nullptr) {
        logger_->error(type->pos(), "cannot map type to LLVM intermediate representation.");
        exit(1);
    }
    return result;
}

MaybeAlign LLVMIRBuilder::getLLVMAlign(TypeNode *type) {
    auto layout = module_->getDataLayout();
    if (type->getNodeType() == NodeType::array_type) {
        auto align = layout.getStackAlignment();
        if (type->getSize() >= align.value()) {
            return MaybeAlign(align);
        }
        auto array_t = dynamic_cast<ArrayTypeNode*>(type);
        return getLLVMAlign(array_t->getMemberType());
    } else if (type->getNodeType() == NodeType::record_type) {
        auto record_t = dynamic_cast<RecordTypeNode *>(type);
        uint64_t size = 0;
        for (size_t i = 0; i < record_t->getFieldCount(); i++) {
            auto field_t = record_t->getField(i)->getType();
            if (field_t->getNodeType() == NodeType::array_type) {
                auto array_t = dynamic_cast<ArrayTypeNode *>(field_t);
                field_t = array_t->getMemberType();
            }
            size = std::max(size, getLLVMAlign(field_t)->value());
        }
        return MaybeAlign(size);
    } else if (type->getNodeType() == NodeType::pointer_type) {
        return MaybeAlign(layout.getPointerPrefAlignment());
    } else if (type->getNodeType() == NodeType::basic_type) {
        return MaybeAlign(layout.getPrefTypeAlignment(getLLVMType(type)));
    }
    return MaybeAlign();
}

void LLVMIRBuilder::setRefMode(bool deref) {
    deref_ctx.push(deref);
}

void LLVMIRBuilder::restoreRefMode() {
    deref_ctx.pop();
}

bool LLVMIRBuilder::deref() const {
    if (deref_ctx.empty()) {
        return false;
    }
    return deref_ctx.top();
}<|MERGE_RESOLUTION|>--- conflicted
+++ resolved
@@ -581,15 +581,9 @@
     }
 }
 
-<<<<<<< HEAD
 Value *LLVMIRBuilder::callPredefined(ProcedureNodeReference &node, std::string name, std::vector<Value *> &params) {
     if (name == New::NAME) {
         auto type = FunctionType::get(builder_.getInt8PtrTy(), { builder_.getInt64Ty() }, false);
-=======
-Value *LLVMIRBuilder::callBuiltIn(ProcedureNodeReference &node, std::string name, std::vector<Value *> &params) {
-    if (name == "NEW") {
-        auto type = FunctionType::get(builder_.getInt8PtrTy(), {builder_.getInt64Ty()}, false);
->>>>>>> 5a4b5c2f
         auto callee = module_->getOrInsertFunction("malloc", type);
         std::vector<Value *> values;
         auto ptr = (PointerTypeNode *) node.getActualParameter(0)->getType();
@@ -658,12 +652,8 @@
 
 void LLVMIRBuilder::call(ProcedureNodeReference &node) {
     auto proc = dynamic_cast<ProcedureNode *>(node.dereference());
-<<<<<<< HEAD
     auto ident = proc->getIdentifier();
     size_t fp_cnt = proc->getFormalParameterCount();
-=======
-    std::vector<Value *> params;
->>>>>>> 5a4b5c2f
     for (size_t i = 0; i < node.getActualParameterCount(); i++) {
         setRefMode(i >= proc->getFormalParameterCount() || !proc->getFormalParameter(i)->isVar());
         node.getActualParameter(i)->accept(*this);
@@ -673,17 +663,11 @@
     if (proc->isPredefined()) {
         value_ = callPredefined(node, ident->name(), params);
     } else {
-<<<<<<< HEAD
         auto fun = module_->getFunction(qualifiedName(ident, proc->isExtern()));
         if (fun) {
             value_ = builder_.CreateCall(fun, params);
         } else {
             logger_->error(node.pos(), "undefined procedure: " + to_string(*ident) + ".");
-=======
-        value_ = callBuiltIn(node, ident->name(), params);
-        if (!value_) {
-            logger_->error(node.pos(), "Undefined procedure: " + to_string(*ident) + ".");
->>>>>>> 5a4b5c2f
         }
     }
 }
