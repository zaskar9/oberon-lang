--- conflicted
+++ resolved
@@ -304,11 +304,7 @@
 }
 
 // record_type = "RECORD" [ "(" qualident ")" ] [ field_list { ";" field_list } ] END.
-<<<<<<< HEAD
-RecordTypeNode* Parser::record_type(Ident* identifier) {
-=======
 RecordTypeNode* Parser::record_type() {
->>>>>>> 63282c73
     logger_.debug("record_type");
     FilePos pos = scanner_.next()->start(); // skip RECORD keyword and get its position
     unique_ptr<QualIdent> base;
@@ -332,11 +328,7 @@
     }
     // [<)>, <;>, <END>]
     // resync({ TokenType::semicolon, TokenType::rparen, TokenType::kw_end });
-<<<<<<< HEAD
-    return sema_.onRecordType(pos, EMPTY_POS, identifier, std::move(base), std::move(fields));
-=======
     return sema_.onRecordType(pos, EMPTY_POS, std::move(base), std::move(fields));
->>>>>>> 63282c73
 }
 
 // field_list = ident_list ":" type .
