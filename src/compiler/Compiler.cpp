--- conflicted
+++ resolved
@@ -14,13 +14,8 @@
     // Scan and parse the input file
     logger_->debug("Parsing...");
     auto errors = logger_->getErrorCount();
-<<<<<<< HEAD
     auto scanner = std::make_unique<Scanner>(logger_, file);
     auto parser = std::make_unique<Parser>(flags_, logger_, scanner.get());
-=======
-    auto scanner = std::make_unique<Scanner>(file, logger_);
-    auto parser = std::make_unique<Parser>(flags_, scanner.get(), logger_);
->>>>>>> 66210cbe
     auto ast = parser->parse();
     if (ast && ast->getNodeType() == NodeType::module) {
         // Check if file name matches module name
