/*
 * Semantic analysis pass used by the analyzer of the Oberon LLVM compiler.
 *
 * Created by Michael Grossniklaus on 3/3/20.
 */

#include <set>
#include "SemanticAnalysis.h"

SemanticAnalysis::SemanticAnalysis(SymbolTable *symbols, SymbolImporter *importer, SymbolExporter *exporter)
        : Analysis(), NodeVisitor(),
          symbols_(symbols), logger_(), parent_(), importer_(importer), exporter_(exporter), forwards_() {
    tBoolean_ = dynamic_cast<TypeNode *>(symbols_->lookup(to_string(TypeKind::BOOLEAN)));
    tByte_ = dynamic_cast<TypeNode *>(symbols_->lookup(to_string(TypeKind::BYTE)));
    tChar_ = dynamic_cast<TypeNode *>(symbols_->lookup(to_string(TypeKind::CHAR)));
    tInteger_ = dynamic_cast<TypeNode *>(symbols_->lookup(to_string(TypeKind::INTEGER)));
    tReal_ = dynamic_cast<TypeNode *>(symbols_->lookup(to_string(TypeKind::REAL)));
    tLongReal_ = dynamic_cast<TypeNode *>(symbols_->lookup(to_string(TypeKind::LONGREAL)));
    tString_ = dynamic_cast<TypeNode *>(symbols_->lookup(to_string(TypeKind::STRING)));
}

void SemanticAnalysis::run(Logger *logger, Node *node) {
    logger_ = logger;
    node->accept(*this);
}

void SemanticAnalysis::block(BlockNode &node) {
    auto parent = parent_;
    parent_ = &node;
    for (size_t cnt = 0; cnt < node.getConstantCount(); cnt++) {
        node.getConstant(cnt)->accept(*this);
    }
    forwards_.clear();
    for (size_t cnt = 0; cnt < node.getTypeDeclarationCount(); cnt++) {
        node.getTypeDeclaration(cnt)->accept(*this);
    }
    if (!forwards_.empty()) {
        for (auto pair: forwards_) {
            auto base = pair.second->getBase();
            logger_->error(base->pos(), "undefined forward reference: " + format(base) + ".");
        }
    }
    for (size_t cnt = 0; cnt < node.getVariableCount(); cnt++) {
        node.getVariable(cnt)->accept(*this);
    }
    for (size_t cnt = 0; cnt < node.getProcedureCount(); cnt++) {
        node.getProcedure(cnt)->accept(*this);
    }
    node.getStatements()->accept(*this);
    parent_ = parent;
}

void SemanticAnalysis::call(ProcedureNodeReference &node) {
    auto proc = dynamic_cast<ProcedureNode *>(node.dereference());
    if (node.ident()->isQualified() && proc->isExtern()) {
        // a fully-qualified external reference needs to added to module for code generation
        module_->addExternalProcedure(proc);
    }
    if (node.getActualParameterCount() < proc->getFormalParameterCount()) {
        logger_->error(node.pos(), "fewer actual than formal parameters.");
    }
    for (size_t cnt = 0; cnt < node.getActualParameterCount(); cnt++) {
        auto expr = node.getActualParameter(cnt);
        expr->accept(*this);
        if (cnt < proc->getFormalParameterCount()) {
            auto parameter = proc->getFormalParameter(cnt);
            if (assertCompatible(expr->pos(), parameter->getType(), expr->getType())) {
                if (parameter->isVar()) {
                    if (expr->getNodeType() == NodeType::value_reference) {
                        auto reference = dynamic_cast<const ValueReferenceNode *>(expr);
                        auto value = reference->dereference();
                        if (value->getNodeType() == NodeType::constant) {
                            logger_->error(expr->pos(),
                                           "illegal actual parameter: cannot pass constant by reference.");
                        }
                    } else {
                        logger_->error(expr->pos(),
                                       "illegal actual parameter: cannot pass expression by reference.");
                    }
                }
            }
            // Casting
            if (parameter->getType() != expr->getType()) {
                expr->setCast(parameter->getType());
            }
        } else if (!proc->hasVarArgs()) {
            logger_->error(expr->pos(), "more actual than formal parameters.");
            break;
        }
        // Folding
        if (expr->isConstant()) {
            node.setActualParameter(cnt, fold(expr));
        }
    }
}

void SemanticAnalysis::visit(ModuleNode &node) {
    auto name = node.getIdentifier()->name();
    symbols_->createNamespace(name, true);
    assertUnique(node.getIdentifier(), node);
    node.setLevel(symbols_->getLevel());
    module_ = &node;
    for (size_t i = 0; i < node.getImportCount(); i++) {
        node.getImport(i)->accept(*this);
    }
    symbols_->openScope();
    block(node);
    symbols_->closeScope();
    if (logger_->getErrorCount() == 0) {
        exporter_->write(name, symbols_);
    }
}

void SemanticAnalysis::visit(ImportNode &node) {
    // TODO check duplicate imports
    std::unique_ptr<ModuleNode> module;
    if (node.getAlias()) {
        module = importer_->read(node.getAlias()->name(), node.getModule()->name(), symbols_);
    } else {
        module = importer_->read(node.getModule()->name(), symbols_);
    }
    if (module) {
        module_->addExternalModule(std::move(module));
    } else {
        logger_->error(node.pos(), "Module " + node.getModule()->name() + " could not be imported.");
    }
}

void SemanticAnalysis::visit(ConstantDeclarationNode &node) {
    assertUnique(node.getIdentifier(), node);
    node.setLevel(symbols_->getLevel());
    checkExport(node);
    auto expr = node.getValue();
    if (expr) {
        expr->accept(*this);
        auto value = fold(expr);
        if (value) {
            if (value->isConstant()) {
                node.setType(value->getType());
                node.setValue(std::move(value));
            } else {
                logger_->error(value->pos(), "value must be constant.");
            }
        } else {
            logger_->error(node.pos(), "undefined constant.");
        }
    } else {
        logger_->error(node.pos(), "undefined constant.");
    }
}

void SemanticAnalysis::visit(TypeDeclarationNode &node) {
    auto ident = node.getIdentifier();
    assertUnique(ident, node);
    node.setLevel(symbols_->getLevel());
    checkExport(node);
    auto type = node.getType();
    if (type) {
        type->accept(*this);
        node.setType(resolveType(type));
    } else {
        logger_->error(node.pos(), "undefined type");
    }
    auto it = forwards_.find(ident->name());
    if (it != forwards_.end()) {
        auto pointer_t = it->second;
        logger_->debug({}, "resolving " + to_string(*ident));
        pointer_t->accept(*this);
        forwards_.erase(it);
    }
}

void SemanticAnalysis::visit(TypeReferenceNode &node) {
    auto sym = symbols_->lookup(node.getIdentifier());
    if (sym == nullptr) {
        logger_->error(node.pos(), "undefined type: " + to_string(*node.getIdentifier()) + ".");
    } else if (sym->getNodeType() == NodeType::array_type ||
               sym->getNodeType() == NodeType::basic_type ||
               sym->getNodeType() == NodeType::record_type ||
               sym->getNodeType() == NodeType::pointer_type) {
        node.resolve(dynamic_cast<TypeNode *>(sym));
    } else if (sym->getNodeType() == NodeType::type_declaration) {
        auto type = dynamic_cast<TypeDeclarationNode *>(sym);
        node.resolve(type->getType());
    } else {
        logger_->error(node.pos(), to_string(*node.getIdentifier()) + " is not a type.");
    }
}


void SemanticAnalysis::visit(VariableDeclarationNode &node) {
    assertUnique(node.getIdentifier(), node);
    node.setLevel(symbols_->getLevel());
    checkExport(node);
    auto type = node.getType();
    if (type) {
        // type only needs to be checked for the first variable in a variable list
        if (node.index() == 0) {
            type->accept(*this);
        }
    } else {
        logger_->error(node.pos(), "undefined variable type.");
    }
    node.setType(resolveType(type));
}

void SemanticAnalysis::visit(ProcedureNode &node) {
    assertUnique(node.getIdentifier(), node);
    node.setLevel(symbols_->getLevel());
    checkExport(node);
    symbols_->openScope();
    for (size_t i = 0; i < node.getFormalParameterCount(); i++) {
        node.getFormalParameter(i)->accept(*this);
    }
    auto type = node.getReturnType();
    if (type) {
        type->accept(*this);
        node.setReturnType(resolveType(type));
    }
    block(node);
    symbols_->closeScope();
    if (node.isExtern() && node.getLevel() != SymbolTable::MODULE_LEVEL) {
        logger_->error(node.pos(), "only top-level procedures can be external.");
    }
}

void SemanticAnalysis::visit(ParameterNode &node) {
    assertUnique(node.getIdentifier(), node);
    node.setLevel(symbols_->getLevel());
    auto type = node.getType();
    if (type) {
        // type only needs to be checked for the first parameter in a parameter list
        if (node.index() == 0) {
            type->accept(*this);
        }
        node.setType(resolveType(type));
    } else {
        logger_->error(node.pos(), "undefined parameter type.");
    }
}

void SemanticAnalysis::visit(FieldNode &node) {
    auto type = node.getType();
    if (type) {
        // type only needs to be checked for the first field in a field list
        if (node.index() == 0) {
            type->accept(*this);
        }
        node.setType(resolveType(type));
    } else {
        logger_->error(node.pos(), "undefined record field type.");
    }
}

void SemanticAnalysis::visit(ValueReferenceNode &node) {
    auto ident = node.ident();
    auto sym = symbols_->lookup(ident);
    if (!sym && ident->isQualified()) {
        // addresses the fact that 'ident.ident' is ambiguous: 'qual.ident' vs. 'ident.field'.
        auto qual = dynamic_cast<QualIdent *>(ident);
        sym = symbols_->lookup(qual->qualifier());
        if (sym) {
            node.disqualify();
        }
    }
    if (sym) {
        if (sym->getNodeType() == NodeType::constant ||
            sym->getNodeType() == NodeType::parameter ||
            sym->getNodeType() == NodeType::variable ||
            sym->getNodeType() == NodeType::procedure) {
            auto decl = dynamic_cast<DeclarationNode *>(sym);
            node.resolve(decl);
            if (node.getNodeType() == NodeType::procedure_call) {
                call(node);
            }
            auto type = decl->getType();
            if (!type) {
                if (sym->getNodeType() == NodeType::procedure) {
                    logger_->error(node.pos(), "function expected, found procedure.");
                    return;
                }
                logger_->error(node.pos(), "type undefined for " + to_string(*node.ident()) + ".");
                return;
            }
            size_t pos = 0;
            size_t last = node.getSelectorCount();
            while (pos < last) {
                auto sel = node.getSelector(pos);
                if (type->getNodeType() != sel->getType()) {
                    if (type->getNodeType() == NodeType::pointer_type &&
                                (sel->getType() == NodeType::array_type || sel->getType() == NodeType::record_type)) {
                        // perform implicit pointer dereferencing
                        auto caret = std::make_unique<Dereference>(EMPTY_POS);
                        sel = caret.get();
                        node.insertSelector(pos, std::move(caret));
                        last++;
                    } else if (sel->getType() == NodeType::type_declaration) {
                        // handle type-guard or clean up parsing ambiguity
                        auto guard = dynamic_cast<Typeguard *>(sel);
                        sym = symbols_->lookup(guard->ident());
                        if (sym) {
                            if (sym->getNodeType() == NodeType::type_declaration) {
                                type = dynamic_cast<TypeDeclarationNode *>(sym)->getType();
                            } else if (sym->getNodeType() == NodeType::basic_type ||
                                       sym->getNodeType() == NodeType::array_type ||
                                       sym->getNodeType() == NodeType::record_type ||
                                       sym->getNodeType() == NodeType::pointer_type) {
                                type = dynamic_cast<TypeNode*>(sym);
                            } else {
                                logger_->error(sel->pos(), "oh, oh, parser has mistaken function call as type-guard.");
                            }
                        } else {
                            logger_->error(node.pos(), "undefined identifier: " + to_string(*guard->ident()) + ".");
                        }
                    } else {
                        logger_->error(sel->pos(), "selector type mismatch.");
                    }
                }
                if (sel->getType() == NodeType::array_type && type->isArray()) {
                    auto array_t = dynamic_cast<ArrayTypeNode *>(type);
                    auto expr = dynamic_cast<ArrayIndex*>(sel)->getExpression();
                    expr->accept(*this);
                    auto sel_type = expr->getType();
                    if (sel_type && sel_type->kind() != TypeKind::INTEGER) {
                        logger_->error(sel->pos(), "integer expression expected.");
                    }
                    if (expr->isConstant()) {
                        auto value = fold(expr);
                        if (value) {
                            node.setSelector(pos, std::make_unique<ArrayIndex>(EMPTY_POS, std::move(value)));
                        }
                    }
                    type = array_t->getMemberType();
                } else if (sel->getType() == NodeType::record_type && type->isRecord()) {
                    auto record_t = dynamic_cast<RecordTypeNode *>(type);
                    auto ref = dynamic_cast<RecordField *>(sel);
                    auto field = record_t->getField(ref->ident()->name());
                    if (field) {
                        ref->setField(field);
                        type = field->getType();
                    } else {
                        logger_->error(ref->pos(),
                                       "unknown record field: " + to_string(*ref->ident()) + ".");
                    }
                } else if (sel->getType() == NodeType::pointer_type && type->isPointer()) {
                    auto pointer_t = dynamic_cast<PointerTypeNode *>(type);
                    type = pointer_t->getBase();
                } else if (sel->getType() == NodeType::type_declaration) {
                    // nothing to do here as type-guard is handled above
                } else {
                    logger_->error(sel->pos(), "unexpected selector.");
                }
                pos++;
            }
            node.setType(resolveType(type));
        } else {
            logger_->error(node.pos(), "constant, parameter, variable, function call expected.");
        }
    } else {
        logger_->error(node.pos(), "undefined identifier: " + to_string(*node.ident()) + ".");
    }
}


void SemanticAnalysis::visit(BooleanLiteralNode &node) {
    node.setType(this->tBoolean_);
}

void SemanticAnalysis::visit(IntegerLiteralNode &node) {
    node.setType(this->tInteger_);
}

void SemanticAnalysis::visit(RealLiteralNode &node) {
    node.setType(this->tReal_);
}


void SemanticAnalysis::visit(StringLiteralNode &node) {
    node.setType(this->tString_);
}

void SemanticAnalysis::visit(NilLiteralNode &node) {
    node.setType(symbols_->getNilType());
}

void SemanticAnalysis::visit(UnaryExpressionNode &node) {
    auto expr = node.getExpression();
    if (expr) {
        expr->accept(*this);
        if (expr->isConstant()) {
            auto value = fold(expr);
            if (value) {
                node.setExpression(std::move(value));
            }
        }
        node.setType(node.getExpression()->getType());
    } else {
        logger_->error(node.pos(), "undefined expression.");
    }
}

void SemanticAnalysis::visit(BinaryExpressionNode &node) {
    auto lhs = node.getLeftExpression();
    if (lhs) {
        lhs->accept(*this);
    } else {
        logger_->error(node.pos(), "undefined left-hand side in expression.");
        return;
    }
    auto rhs = node.getRightExpression();
    if (rhs) {
        rhs->accept(*this);
    } else {
        logger_->error(node.pos(), "undefined right-hand side in expression.");
        return;
    }
<<<<<<< HEAD
    auto op = node.getOperator();
    // Type inference
    auto lhsType = lhs->getType();
    if (!lhsType) {
        logger_->error(lhs->pos(), "undefined left-hand side type in expression.");
=======
    auto lhsType = lhs->getType();
    if (!lhsType) {
        logger_->error(lhs->pos(), "undefined type.");
>>>>>>> cd9ac398
        return;
    }
    auto rhsType = rhs->getType();
    if (!rhsType) {
<<<<<<< HEAD
        logger_->error(lhs->pos(), "undefined right-hand side type in expression.");
        return;
    }
=======
        logger_->error(lhs->pos(), "undefined type.");
        return;
    }
    // Type inference
    auto op = node.getOperator();
>>>>>>> cd9ac398
    auto common = commonType(lhsType, rhsType);
    if (common) {
        if (op == OperatorType::EQ
            || op == OperatorType::NEQ
            || op == OperatorType::LT
            || op == OperatorType::LEQ
            || op == OperatorType::GT
            || op == OperatorType::GEQ) {
            node.setType(this->tBoolean_);
        } else if (op == OperatorType::DIV) {
            if (lhsType->isInteger() && rhsType->isInteger()) {
                node.setType(common);
            } else {
                logger_->error(node.pos(), "integer division needs integer arguments.");
            }
        } else if (op == OperatorType::DIVIDE) {
            if (common->isInteger()) {
                if (common->kind() == TypeKind::LONGINT) {
                    node.setType(this->tLongReal_);
                } else {
                    node.setType(this->tReal_);
                }
            } else {
                node.setType(common);
            }
        } else {
            node.setType(common);
        }
    } else {
        logger_->error(node.pos(), "incompatible types (" + lhsType->getIdentifier()->name() + ", " +
                                   rhsType->getIdentifier()->name() + ")");
    }
    // Folding
    if (lhs->isConstant() && !lhs->isLiteral()) {
        node.setLeftExpression(fold(lhs));
    }
    if (rhs->isConstant() && !rhs->isLiteral()) {
        node.setRightExpression(fold(rhs));
    }
    // Casting
    if (common) {
        if (node.getLeftExpression()->getType() != common) {
            node.getLeftExpression()->setCast(common);
        }
        if (node.getRightExpression()->getType() != common) {
            node.getRightExpression()->setCast(common);
        }
    }
}

void SemanticAnalysis::visit(ArrayTypeNode &node) {
    auto expr = node.getExpression();
    if (expr) {
        expr->accept(*this);
        if (expr->isConstant()) {
            auto type = expr->getType();
            if (type && type->kind() == TypeKind::INTEGER) {
                auto dim = foldInteger(expr);
                if (dim > 0) {
                    node.setDimension((unsigned int) dim);
                } else {
                    logger_->error(expr->pos(), "array dimension must be a positive value.");
                }
            } else {
                logger_->error(expr->pos(), "integer expression expected.");
            }
        } else {
            logger_->error(expr->pos(), "constant expression expected.");
        }
    } else {
        logger_->error(node.pos(), "undefined array type.");
    }
    auto type = node.getMemberType();
    if (type) {
        type->accept(*this);
        node.setMemberType(resolveType(type));
    } else {
        logger_->error(node.pos(), "undefined type.");
    }
    if (type && type->getSize() > 0 && node.getDimension() > 0) {
        node.setSize(node.getDimension() * type->getSize());
    } else {
        logger_->error(node.pos(), "undefined array dimension.");
    }
}

void SemanticAnalysis::visit([[maybe_unused]] BasicTypeNode &node) {}

void SemanticAnalysis::visit([[maybe_unused]] ProcedureTypeNode &node) {}

void SemanticAnalysis::visit(RecordTypeNode &node) {
    std::set<std::string> fields;
    if (node.getFieldCount() > 0) {
        for (size_t i = 0; i < node.getFieldCount(); i++) {
            auto field = node.getField(i);
            if (field->getIdentifier()->isExported()) {
                if (symbols_->getLevel() != SymbolTable::MODULE_LEVEL) {
                    logger_->error(field->pos(), "only top-level declarations can be exported.");
                } else if (!node.getIdentifier()->isExported()) {
                    logger_->error(field->pos(), "cannot export fields of non-exported record type.");
                }
            }
            field->accept(*this);
            if (fields.count(field->getIdentifier()->name())) {
                logger_->error(field->pos(), "duplicate record field: " + to_string(*field->getIdentifier()) + ".");
            }
        }
    } else {
        logger_->error(node.pos(), "records needs at least one field.");
    }
}

void SemanticAnalysis::visit(PointerTypeNode &node) {
    auto type = node.getBase();
    if (type) {
        if (type->getNodeType() == NodeType::type_reference) {
            auto sym = symbols_->lookup(type->getIdentifier());
            if (sym == nullptr) {
                auto ident = type->getIdentifier();
                forwards_[ident->name()] = &node;
                logger_->debug({}, "possible forward type reference: " + to_string(*ident));
            } else {
                type->accept(*this);
                node.setBase(resolveType(type));
            }
        } else {
            type->accept(*this);
        }
    } else {
        logger_->error(node.pos(), "undefined type.");
    }
}

void SemanticAnalysis::visit(StatementSequenceNode &node) {
    for (size_t i = 0; i < node.getStatementCount(); i++) {
        auto statement = node.getStatement(i);
        if (statement) {
            node.getStatement(i)->accept(*this);
        }
    }
}

void SemanticAnalysis::visit(AssignmentNode &node) {
    auto lvalue = node.getLvalue();
    if (lvalue) {
        lvalue->accept(*this);
        auto decl = lvalue->dereference();
        if (decl) {
//            if (decl->getNodeType() == NodeType::parameter) {
//                auto param = dynamic_cast<ParameterNode *>(lvalue->dereference());
//                if (!param->isVar()) {
//                    logger_->error(lvalue->pos(), "cannot assign non-var parameter.");
//                }
//            }
            if (lvalue->dereference()->getNodeType() == NodeType::constant) {
                logger_->error(lvalue->pos(), "cannot assign constant.");
            }
        } else {
            logger_->error(node.pos(), "undefined left-hand side in assignment.");
        }
    } else {
        logger_->error(node.pos(), "undefined left-hand side in assignment.");
    }
    auto rvalue = node.getRvalue();
    if (rvalue) {
        rvalue->accept(*this);
        if (lvalue && assertCompatible(lvalue->pos(), lvalue->getType(), rvalue->getType())) {
            // Casting right-hand side to type expected by left-hand side
            if (lvalue->getType() != rvalue->getType()) {
                rvalue->setCast(lvalue->getType());
            }
            // Casting NIL to expected type
            if (rvalue->getType()->kind() == TypeKind::NILTYPE) {
                rvalue->setCast(lvalue->getType());
            }
            // Folding constant expressions, if they are not literals
            if (rvalue->isConstant() && !rvalue->isLiteral()) {
                node.setRvalue(fold(rvalue));
            }

        }
    } else {
        logger_->error(node.pos(), "undefined right-hand side in assignment.");
    }
}

void SemanticAnalysis::visit(IfThenElseNode &node) {
    auto condition = node.getCondition();
    if (condition) {
        condition->accept(*this);
        auto type = condition->getType();
        if (type && type->kind() != TypeKind::BOOLEAN) {
            logger_->error(condition->pos(), "Boolean expression expected.");
        }
    } else {
        logger_->error(node.pos(), "undefined condition in if-statement.");
    }
    node.getThenStatements()->accept(*this);
    if (node.hasElseIf()) {
        for (size_t i = 0; i < node.getElseIfCount(); i++) {
            node.getElseIf(i)->accept(*this);
        }
    }
    if (node.hasElse()) {
        node.getElseStatements()->accept(*this);
    }
}

void SemanticAnalysis::visit(ElseIfNode &node) {
    auto condition = node.getCondition();
    if (condition) {
        condition->accept(*this);
        auto type = condition->getType();
        if (type && type->kind() != TypeKind::BOOLEAN) {
            logger_->error(condition->pos(), "Boolean expression expected.");
        }
    } else {
        logger_->error(node.pos(), "undefined condition in elsif-statement.");
    }
    node.getStatements()->accept(*this);
}

void SemanticAnalysis::visit(ProcedureCallNode &node) {
    auto symbol = symbols_->lookup(node.ident());
    if (symbol) {
        if (symbol->getNodeType() == NodeType::procedure) {
            auto proc = dynamic_cast<ProcedureNode *>(symbol);
            node.resolve(proc);
            call(node);
        } else {
            logger_->error(node.pos(), to_string(*node.ident()) + " is not a procedure.");
        }
    } else {
        logger_->error(node.pos(), "undefined identifier: " + to_string(*node.ident()) + ".");
    }
}

void SemanticAnalysis::visit(LoopNode &node) {
    node.getStatements()->accept(*this);
}

void SemanticAnalysis::visit(WhileLoopNode &node) {
    auto condition = node.getCondition();
    if (condition) {
        condition->accept(*this);
        auto type = condition->getType();
        if (type && type->kind() != TypeKind::BOOLEAN) {
            logger_->error(condition->pos(), "Boolean expression expected.");
        }
    } else {
        logger_->error(node.pos(), "undefined condition in while-loop.");
    }
    node.getStatements()->accept(*this);
}

void SemanticAnalysis::visit(RepeatLoopNode &node) {
    auto condition = node.getCondition();
    if (condition) {
        condition->accept(*this);
        auto type = condition->getType();
        if (type && type->kind() != TypeKind::BOOLEAN) {
            logger_->error(condition->pos(), "Boolean expression expected.");
        }
    } else {
        logger_->error(node.pos(), "undefined condition in repeat-loop.");
    }
    node.getStatements()->accept(*this);
}

void SemanticAnalysis::visit(ForLoopNode &node) {
    auto counter = node.getCounter();
    if (counter) {
        counter->accept(*this);
        if (counter->getNodeType() == NodeType::value_reference) {
            auto ref = dynamic_cast<ValueReferenceNode *>(counter);
            auto var = ref->dereference();
            if (var->getNodeType() != NodeType::variable) {
                logger_->error(var->pos(), "variable expected.");
            }
            auto type = var->getType();
            if (type && type->kind() != TypeKind::INTEGER) {
                logger_->error(var->pos(), "integer variable expected.");
            }
        } else {
            logger_->error(counter->pos(), to_string(*counter->ident()) + " cannot be used as a loop counter.");
        }
    } else {
        logger_->error(node.pos(), "undefined counter variable in for-loop.");
    }
    auto low = node.getLow();
    if (low) {
        low->accept(*this);
        auto type = low->getType();
        if (type && type->kind() != TypeKind::INTEGER) {
            logger_->error(low->pos(), "integer expression expected.");
        }
        if (low->isConstant()) {
            node.setLow(fold(low));
        }
    } else {
        logger_->error(node.pos(), "undefined low value in for-loop.");
    }
    auto high = node.getHigh();
    if (high) {
        high->accept(*this);
        auto type = high->getType();
        if (type && type->kind() != TypeKind::INTEGER) {
            logger_->error(high->pos(), "integer expression expected.");
        }
        if (high->isConstant()) {
            node.setHigh(fold(high));
        }
    } else {
        logger_->error(node.pos(), "undefined high value in for-loop.");
    }
    auto expr = node.getStep();
    if (expr) {
        expr->accept(*this);
        auto type = expr->getType();
        if (type && type->kind() == TypeKind::INTEGER && expr->isConstant()) {
            auto step = foldInteger(expr);
            if (step == 0) {
                logger_->error(expr->pos(), "step value cannot be zero.");
            }
            node.setStep(std::make_unique<IntegerLiteralNode>(expr->pos(), step));
        } else {
            logger_->error(expr->pos(), "constant integer expression expected.");
        }
    }
    node.getStatements()->accept(*this);
}

void SemanticAnalysis::visit(ReturnNode &node) {
    auto expr = node.getValue();
    if (expr) {
        expr->accept(*this);
    }
    if (parent_->getNodeType() == NodeType::module) {
        if (expr) {
            logger_->error(expr->pos(), "module cannot return a value.");
        }
    }
    if (parent_->getNodeType() == NodeType::procedure) {
        auto proc = dynamic_cast<ProcedureNode *>(parent_);
        if (expr) {
            if (!proc->getReturnType()) {
                logger_->error(expr->pos(), "procedure cannot return a value.");
            } else {
                assertCompatible(expr->pos(), proc->getReturnType(), expr->getType());
            }
        } else {
            if (proc->getReturnType()) {
                logger_->error(node.pos(), "function must return value.");
            }
        }
    }
}

bool SemanticAnalysis::assertEqual(Ident *aIdent, Ident *bIdent) const {
    if (aIdent == nullptr || bIdent == nullptr) {
        return false;
    }
    if (aIdent->name() == bIdent->name()) {
        if (aIdent->isQualified() == bIdent->isQualified()) {
            if (aIdent->isQualified()) {
                return dynamic_cast<QualIdent *>(aIdent)->qualifier() ==
                       dynamic_cast<QualIdent *>(bIdent)->qualifier();
            }
            return true;
        }
        return false;
    }
    return false;
}

void SemanticAnalysis::assertUnique(Ident *ident, Node &node) {
    if (ident->isQualified()) {
        logger_->error(ident->pos(), "cannot use qualified identifier here.");
    }
    if (symbols_->isDuplicate(ident->name())) {
        logger_->error(ident->pos(), "duplicate definition: " + ident->name() + ".");
    }
    if (symbols_->isGlobal(ident->name())) {
        logger_->error(ident->pos(), "predefined identifier: " + ident->name() + ".");
    }
    symbols_->insert(ident->name(), &node);
}

bool SemanticAnalysis::assertCompatible(const FilePos &pos, TypeNode *expected, TypeNode *actual, bool isPtr) {
    if (expected == actual) {
        return true;
    } else if (expected && actual) {
        if (expected->kind() == TypeKind::ANYTYPE || expected->kind() == TypeKind::ANYTYPE) {
            return true;
        }
        auto expectedId = expected->getIdentifier();
        auto actualId = actual->getIdentifier();
        if (assertEqual(expectedId, actualId)) {
            return true;
        } else if ((expected->isInteger() && actual->isInteger()) ||
                   (expected->isReal() && actual->isNumeric())) {
            if (expected->getSize() < actual->getSize()) {
                logger_->error(pos, "type mismatch: converting " + to_string(*actualId) +
                                    " to " + to_string(*expectedId) + " may lose data.");
                return false;
            }
            return true;
        } else if (expected->isPointer()) {
            if (actual->isPointer()) {
                auto exp_ptr = dynamic_cast<PointerTypeNode *>(expected);
                auto act_ptr = dynamic_cast<PointerTypeNode *>(actual);
                return assertCompatible(pos, exp_ptr->getBase(), act_ptr->getBase(), true);
            } else if (actual->kind() == TypeKind::NILTYPE) {
                return true;
            }
        }
        // error logging
        logger_->error(pos, "type mismatch: expected " + format(expected, isPtr) +
                            ", found " + format(actual, isPtr) + ".");
        return false;
    } else {
        logger_->error(pos, "type mismatch.");
        return false;
    }
}

void SemanticAnalysis::checkExport(DeclarationNode &node) {
    if (node.getLevel() != SymbolTable::MODULE_LEVEL && node.getIdentifier()->isExported()) {
        logger_->error(node.getIdentifier()->pos(), "only top-level declarations can be exported.");
    }
}

std::unique_ptr<LiteralNode> SemanticAnalysis::fold(const ExpressionNode *expr) const {
    auto type = expr->getType();
    if (type) {
        auto cast = expr->getCast();
        if (type->kind() == TypeKind::INTEGER || type->kind() == TypeKind::LONGINT) {
            return std::make_unique<IntegerLiteralNode>(expr->pos(), foldInteger(expr), type, cast);
        } else if (type->kind() == TypeKind::REAL || type->kind() == TypeKind::LONGREAL) {
            return std::make_unique<RealLiteralNode>(expr->pos(), foldReal(expr), type, cast);
        } else if (type->kind() == TypeKind::BOOLEAN) {
            return std::make_unique<BooleanLiteralNode>(expr->pos(), foldBoolean(expr), type, cast);
        } else if (type->kind() == TypeKind::STRING) {
            return std::make_unique<StringLiteralNode>(expr->pos(), foldString(expr), type, cast);
        }
        logger_->error(expr->pos(), "incompatible types.");
    } else {
        logger_->error(expr->pos(), "undefined type.");
    }
    return nullptr;
}

long SemanticAnalysis::foldInteger(const ExpressionNode *expr) const {
    if (expr->getNodeType() == NodeType::unary_expression) {
        auto unExpr = dynamic_cast<const UnaryExpressionNode *>(expr);
        auto value = foldInteger(unExpr->getExpression());
        switch (unExpr->getOperator()) {
            case OperatorType::NEG:
                return -value;
            case OperatorType::PLUS:
                return value;
            default:
                logger_->error(unExpr->pos(), "incompatible unary operator.");
        }
    } else if (expr->getNodeType() == NodeType::binary_expression) {
        auto binExpr = dynamic_cast<const BinaryExpressionNode *>(expr);
        auto lValue = foldInteger(binExpr->getLeftExpression());
        auto rValue = foldInteger(binExpr->getRightExpression());
        switch (binExpr->getOperator()) {
            case OperatorType::PLUS:
                return lValue + rValue;
            case OperatorType::MINUS:
                return lValue - rValue;
            case OperatorType::TIMES:
                return lValue * rValue;
            case OperatorType::DIV:
                return lValue / rValue;
            case OperatorType::MOD:
                return lValue % rValue;
            default:
                logger_->error(binExpr->pos(), "incompatible binary operator.");
        }
    } else if (expr->getNodeType() == NodeType::integer) {
        auto integer = dynamic_cast<const IntegerLiteralNode *>(expr);
        return integer->value();
    } else if (expr->getNodeType() == NodeType::value_reference) {
        auto ref = dynamic_cast<const ValueReferenceNode *>(expr);
        if (ref->isConstant()) {
            auto constant = dynamic_cast<const ConstantDeclarationNode *>(ref->dereference());
            return foldInteger(constant->getValue());
        }
    } else {
        logger_->error(expr->pos(), "incompatible expression.");
    }
    return 0;
}

double SemanticAnalysis::foldReal(const ExpressionNode *expr) const {
    if (expr->getNodeType() == NodeType::unary_expression) {
        auto unExpr = dynamic_cast<const UnaryExpressionNode *>(expr);
        auto value = foldReal(unExpr->getExpression());
        switch (unExpr->getOperator()) {
            case OperatorType::NEG:
                return -value;
            case OperatorType::PLUS:
                return value;
            default:
                logger_->error(unExpr->pos(), "incompatible unary operator.");
        }

    } else if (expr->getNodeType() == NodeType::binary_expression) {
        auto binExpr = dynamic_cast<const BinaryExpressionNode *>(expr);
        auto lValue = foldReal(binExpr->getLeftExpression());
        auto rValue = foldReal(binExpr->getRightExpression());
        switch (binExpr->getOperator()) {
            case OperatorType::PLUS:
                return lValue + rValue;
            case OperatorType::MINUS:
                return lValue - rValue;
            case OperatorType::TIMES:
                return lValue * rValue;
            case OperatorType::DIVIDE:
                return lValue / rValue;
            default:
                logger_->error(binExpr->pos(), "incompatible binary operator.");
        }
    } else if (expr->getNodeType() == NodeType::integer) {
        // promote integer to real
        auto integer = dynamic_cast<const IntegerLiteralNode *>(expr);
        return (double) integer->value();
    } else if (expr->getNodeType() == NodeType::real) {
        auto real = dynamic_cast<const RealLiteralNode *>(expr);
        return real->value();
    } else if (expr->getNodeType() == NodeType::value_reference) {
        auto ref = dynamic_cast<const ValueReferenceNode *>(expr);
        if (ref->isConstant()) {
            auto constant = dynamic_cast<const ConstantDeclarationNode *>(ref->dereference());
            return foldReal(constant->getValue());
        }
    } else {
        logger_->error(expr->pos(), "incompatible expression.");
    }
    return 0.0;
}

bool SemanticAnalysis::foldBoolean(const ExpressionNode *expr) const {
    if (expr->getNodeType() == NodeType::unary_expression) {
        auto unExpr = dynamic_cast<const UnaryExpressionNode *>(expr);
        bool value = foldBoolean(unExpr->getExpression());
        switch (unExpr->getOperator()) {
            case OperatorType::NOT:
                return !value;
            default:
                logger_->error(unExpr->pos(), "incompatible operator.");
        }
    } else if (expr->getNodeType() == NodeType::binary_expression) {
        auto binExpr = dynamic_cast<const BinaryExpressionNode *>(expr);
        OperatorType op = binExpr->getOperator();
        auto lhs = binExpr->getLeftExpression();
        auto rhs = binExpr->getRightExpression();
        auto type = lhs->getType();
        if (type->kind() == TypeKind::BOOLEAN) {
            bool lValue = foldBoolean(binExpr->getLeftExpression());
            bool rValue = foldBoolean(binExpr->getRightExpression());
            switch (op) {
                case OperatorType::AND:
                    return lValue && rValue;
                case OperatorType::OR:
                    return lValue || rValue;
                default:
                    logger_->error(binExpr->pos(), "incompatible operator.");
            }
        } else if (type->kind() == TypeKind::INTEGER) {
            int lValue = foldInteger(lhs);
            int rValue = foldInteger(rhs);
            switch (op) {
                case OperatorType::EQ:
                    return lValue == rValue;
                case OperatorType::NEQ:
                    return lValue != rValue;
                case OperatorType::LT:
                    return lValue < rValue;
                case OperatorType::LEQ:
                    return lValue <= rValue;
                case OperatorType::GT:
                    return lValue > rValue;
                case OperatorType::GEQ:
                    return lValue >= rValue;
                default:
                    logger_->error(binExpr->pos(), "incompatible operator.");
            }
        } else if (type->kind() == TypeKind::STRING) {
            std::string lValue = foldString(lhs);
            std::string rValue = foldString(rhs);
            switch (op) {
                case OperatorType::EQ:
                    return lValue == rValue;
                case OperatorType::NEQ:
                    return lValue != rValue;
                default:
                    logger_->error(binExpr->pos(), "incompatible operator.");
            }
        } else {
            logger_->error(expr->pos(), "incompatible expression.");
        }
    } else if (expr->getNodeType() == NodeType::boolean) {
        auto boolConst = dynamic_cast<const BooleanLiteralNode *>(expr);
        return boolConst->value();
    } else if (expr->getNodeType() == NodeType::value_reference) {
        auto ref = dynamic_cast<const ValueReferenceNode *>(expr);
        if (ref->isConstant()) {
            auto constant = dynamic_cast<const ConstantDeclarationNode *>(ref->dereference());
            return foldBoolean(constant->getValue());
        }
    } else {
        logger_->error(expr->pos(), "incompatible expression.");
    }
    return false;
}

std::string SemanticAnalysis::foldString(const ExpressionNode *expr) const {
    if (expr->getNodeType() == NodeType::binary_expression) {
        auto binExpr = dynamic_cast<const BinaryExpressionNode *>(expr);
        std::string lValue = foldString(binExpr->getLeftExpression());
        std::string rValue = foldString(binExpr->getRightExpression());
        switch (binExpr->getOperator()) {
            case OperatorType::PLUS:
                return std::string(lValue + rValue);
            default:
                logger_->error(binExpr->pos(), "incompatible operator.");
        }
    } else if (expr->getNodeType() == NodeType::string) {
        auto stringConst = dynamic_cast<const StringLiteralNode *>(expr);
        return stringConst->value();
    } else if (expr->getNodeType() == NodeType::value_reference) {
        auto ref = dynamic_cast<const ValueReferenceNode *>(expr);
        if (ref->isConstant()) {
            auto constant = dynamic_cast<const ConstantDeclarationNode *>(ref->dereference());
            return foldString(constant->getValue());
        }
    } else {
        logger_->error(expr->pos(), "incompatible expression (string).");
    }
    return "";
}

std::string SemanticAnalysis::format(const TypeNode *type, bool isPtr) const {
    auto name = isPtr ? std::string("POINTER TO ") : std::string();
    if (type->getIdentifier()) {
        name += to_string(*type->getIdentifier());
    } else {
        std::stringstream stream;
        stream << *type;
        name += stream.str();
    }
    return name;
}


TypeNode *SemanticAnalysis::commonType(TypeNode *lhsType, TypeNode *rhsType) const {
    if (lhsType == rhsType) {
        return lhsType;
    } else if (assertEqual(lhsType->getIdentifier(), rhsType->getIdentifier())) {
        return lhsType;
    } else if (lhsType->isNumeric() && rhsType->isNumeric()) {
        if (lhsType->getSize() == rhsType->getSize()) {
            return lhsType->isReal() ? lhsType : rhsType;
        } else {
            return lhsType->getSize() > rhsType->getSize() ? lhsType : rhsType;
        }
    } else if (lhsType->kind() == TypeKind::NILTYPE) {
        return rhsType;
    } else if (rhsType->kind() == TypeKind::NILTYPE) {
        return lhsType;
    }
    return nullptr;
}

TypeNode *SemanticAnalysis::resolveType(TypeNode *type) {
    if (type == nullptr) {
        return type;
    }
    if (type->getNodeType() == NodeType::type_reference) {
        auto ref = dynamic_cast<TypeReferenceNode *>(type);
        if (ref->isResolved()) {
            return ref->dereference();
        } else {
            logger_->error(ref->pos(), "unresolved type reference: " + to_string(*ref->getIdentifier()) + ".");
        }
    }
    return type;
}<|MERGE_RESOLUTION|>--- conflicted
+++ resolved
@@ -414,32 +414,18 @@
         logger_->error(node.pos(), "undefined right-hand side in expression.");
         return;
     }
-<<<<<<< HEAD
-    auto op = node.getOperator();
-    // Type inference
     auto lhsType = lhs->getType();
     if (!lhsType) {
         logger_->error(lhs->pos(), "undefined left-hand side type in expression.");
-=======
-    auto lhsType = lhs->getType();
-    if (!lhsType) {
-        logger_->error(lhs->pos(), "undefined type.");
->>>>>>> cd9ac398
         return;
     }
     auto rhsType = rhs->getType();
     if (!rhsType) {
-<<<<<<< HEAD
         logger_->error(lhs->pos(), "undefined right-hand side type in expression.");
         return;
     }
-=======
-        logger_->error(lhs->pos(), "undefined type.");
-        return;
-    }
     // Type inference
     auto op = node.getOperator();
->>>>>>> cd9ac398
     auto common = commonType(lhsType, rhsType);
     if (common) {
         if (op == OperatorType::EQ
