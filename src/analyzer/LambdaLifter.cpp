/*
 * Analysis pass that removes nested procedures used the Oberon LLVM compiler.
 *
 * Created by Michael Grossniklaus on 3/9/20.
 */


#include "LambdaLifter.h"

#include <memory>
#include <string>
#include <sstream>
#include <vector>

#include "data/symtab/SymbolTable.h"

using std::make_unique;
using std::string;
using std::stringstream;
using std::unique_ptr;
using std::vector;

const string LambdaLifter::THIS_ = "_this";
const string LambdaLifter::SUPER_ = "_super";

void LambdaLifter::run(Logger &logger, Node *node) {
    if (logger.getErrorCount() == 0) {
        node->accept(*this);
    }
}

void LambdaLifter::visit(ModuleNode &node) {
    module_ = &node;
    for (size_t i = 0; i < node.getProcedureCount(); i++) {
        node.getProcedure(i)->accept(*this);
    }
}

void LambdaLifter::visit(ProcedureNode &node) {
    env_ = nullptr;
    level_ = node.getLevel();
    path_.push_back(node.getIdentifier()->name());
    bool is_super = node.getProcedureCount();
    if (is_super) /* super procedure */ {
        if (!node.getType()->parameters().empty() || node.getVariableCount() > 0) {
            // create a record type for the procedure's environment, containing fields for all parameters and variables
            auto identifier = make_unique<IdentDef>("_T" + node.getIdentifier()->name());
            vector<unique_ptr<FieldNode>> fields;
            for (auto &param : node.getType()->parameters()) {
                auto ident = make_unique<IdentDef>(param->getIdentifier()->name());
                fields.push_back(make_unique<FieldNode>(EMPTY_POS, std::move(ident), param->getType()));
            }
            for (size_t i = 0; i < node.getVariableCount(); i++) {
                auto var = node.getVariable(i);
                auto ident = make_unique<IdentDef>(var->getIdentifier()->name());
                fields.push_back(make_unique<FieldNode>(EMPTY_POS, std::move(ident), var->getType()));
            }
<<<<<<< HEAD
            auto type = context_->getOrInsertRecordType(EMPTY_POS, EMPTY_POS, std::move(fields));
=======
            auto type = context_->getOrInsertRecordType(EMPTY_POS, EMPTY_POS, identifier.get(), nullptr, std::move(fields));
>>>>>>> 2c868062
            auto decl = make_unique<TypeDeclarationNode>(EMPTY_POS, std::move(identifier), type);
            decl->setModule(module_);
            decl->setLevel(module_->getLevel() + 1);
            module_->types().push_back(std::move(decl));
            // insert an additional formal parameter to the sub-procedures of the procedure to pass its environment
            for (auto &proc : node.procedures()) {
                auto param = make_unique<ParameterNode>(EMPTY_POS, make_unique<Ident>(SUPER_), type, true);
                param->setLevel(proc->getLevel() + 1);
                proc->getType()->parameters().push_back(std::move(param));
            }
            // create local variable to manage for the procedure's environment (this)
            auto var = make_unique<VariableDeclarationNode>(EMPTY_POS, make_unique<IdentDef>(THIS_), type);
            var->setLevel(level_ + 1);
            env_ = var.get();
            // initialize the procedure's environment (this)
            for (size_t i = 0; i < node.getType()->parameters().size(); i++) {
                auto param = node.getType()->parameters()[i].get();
                auto lhs = make_unique<QualifiedExpression>(env_);
                auto field = type->getField(param->getIdentifier()->name());
                lhs->selectors().push_back(make_unique<RecordField>(EMPTY_POS, field));
                lhs->setType(field->getType());
                auto rhs = make_unique<QualifiedExpression>(param);
                node.statements()->insertStatement(i, make_unique<AssignmentNode>(EMPTY_POS, std::move(lhs), std::move(rhs)));
            }
            node.insertVariable(0, std::move(var));
            // alter the statements of the procedure to use the procedure's environment (this)
            for (size_t i = node.getType()->parameters().size(); i < node.statements()->getStatementCount(); i++) {
                node.statements()->getStatement(i)->accept(*this);
            }
            // append statements to write values of var-parameters back from procedure's environment (this)
            for (auto &param : node.getType()->parameters()) {
                if (param->isVar() && param->getIdentifier()->name() != SUPER_) {
                    auto lhs = make_unique<QualifiedExpression>(param.get());
                    auto rhs = make_unique<QualifiedExpression>(env_);
                    auto field = type->getField(param->getIdentifier()->name());
                    rhs->selectors().push_back(make_unique<RecordField>(EMPTY_POS, field));
                    rhs->setType(field->getType());
                    node.statements()->addStatement(make_unique<AssignmentNode>(EMPTY_POS, std::move(lhs), std::move(rhs)));
                }
            }
            // write updates back to super-procedure's environment (super := this.super)
            if (level_ > SymbolTable::MODULE_LEVEL) /* neither root, nor leaf procedure */ {
                auto param = findParameter(SUPER_, node.getType()->parameters());
                if (param) {
                    auto lhs = make_unique<QualifiedExpression>(param);
                    auto rhs = make_unique<QualifiedExpression>(env_);
                    auto field = type->getField(SUPER_);
                    rhs->selectors().push_back(make_unique<RecordField>(EMPTY_POS, field));
                    rhs->setType(field->getType());
                    node.statements()->addStatement(make_unique<AssignmentNode>(EMPTY_POS, std::move(lhs), std::move(rhs)));
                }
            }
        }
        // rename and move the procedure to the module scope
        for (size_t i = 0; i < node.getProcedureCount(); i++) {
            stringstream ss;
            for (const auto& str: path_) {
                ss << str << "_";
            }
            auto proc = node.getProcedure(i);
            ss << proc->getIdentifier()->name();
            proc->setIdentifier(make_unique<IdentDef>(ss.str()));
            module_->addProcedure(node.removeProcedure(i));
        }
        // TODO remove unnecessary local variables
        // node.removeVariables(1, node.getVariableCount());
    } else if (level_ > SymbolTable::MODULE_LEVEL) /* leaf procedure */ {
        if ((env_ = findParameter(SUPER_, node.getType()->parameters()))) {
            for (size_t i = 0; i < node.statements()->getStatementCount(); i++) {
                node.statements()->getStatement(i)->accept(*this);
            }
        }
    }
    if (level_ > SymbolTable::MODULE_LEVEL) {
        level_ = module_->getLevel() + 1;
        node.setLevel(level_);
        level_++;
        for (auto &param : node.getType()->parameters()) {
            param->accept(*this);
        }
        for (size_t i = 0; i < node.getConstantCount(); i++) {
            node.getConstant(i)->accept(*this);
        }
        for (size_t i = 0; i < node.getTypeDeclarationCount(); i++) {
            node.getTypeDeclaration(i)->accept(*this);
        }
        for (size_t i = 0; i < node.getVariableCount(); i++) {
            node.getVariable(i)->accept(*this);
        }
    }
    path_.pop_back();
}

ParameterNode *LambdaLifter::findParameter(string name, vector<unique_ptr<ParameterNode>> &params) {
    for (auto &param : params) {
        if (param->getIdentifier()->name() == name) {
            return param.get();
        }
    }
    return nullptr;
}

void LambdaLifter::visit(ImportNode &) {}

void LambdaLifter::visit(ConstantDeclarationNode &node) {
    node.setLevel(level_);
}

void LambdaLifter::visit(FieldNode &) {}

void LambdaLifter::visit(ParameterNode &node) {
    node.setLevel(level_);
}

void LambdaLifter::visit(VariableDeclarationNode &node) {
    node.setLevel(level_);
}

// TODO copy-paste from visit(ProcedureNodeReference &)
void LambdaLifter::visit(QualifiedStatement &node) {
    auto decl = node.dereference();
    selectors(decl->getType(), node.selectors());
}

void LambdaLifter::visit(QualifiedExpression &node) {
    auto decl = node.dereference();
    selectors(decl->getType(), node.selectors());
    if (decl->getLevel() == SymbolTable::MODULE_LEVEL ||
        (env_->getIdentifier()->name() == SUPER_ && env_->getLevel() == decl->getLevel())) {
        // global variable or local variable in leaf procedure
        return;
    }
    if (decl->getNodeType() == NodeType::parameter || decl->getNodeType() == NodeType::variable) {
        node.resolve(env_);
        if (!envFieldResolver(&node, decl->getIdentifier()->name(), decl->getType())) {
            std::cerr << "Unable to resolve record field: " << *decl->getIdentifier() << "." << std::endl;
        }
    }
}

void LambdaLifter::selectors(TypeNode *base, vector<unique_ptr<Selector>> &selectors) {
    for (auto &sel : selectors) {
        auto selector = sel.get();
        if (selector->getNodeType() == NodeType::parameter) {
            // process regular parameters
            auto params = dynamic_cast<ActualParameters *>(selector);
            for (auto &param : params->parameters()) {
                param->accept(*this);
            }
            auto type = dynamic_cast<ProcedureTypeNode *>(base);
            // process procedure environment parameter
            if (type->parameters().size() > params->parameters().size()) {
                auto param = make_unique<QualifiedExpression>(env_);
                params->parameters().push_back(std::move(param));
            }
            base = type->getReturnType();
        } else if (selector->getNodeType() == NodeType::array_type) {
            auto indices = dynamic_cast<ArrayIndex *>(selector);
            auto type = dynamic_cast<ArrayTypeNode *>(base);
            for (auto &index : indices->indices()) {
                index->accept(*this);
            }
            base = type->getMemberType();
        } else if (selector->getNodeType() == NodeType::pointer_type) {
            auto type = dynamic_cast<PointerTypeNode *>(base);
            base = type->getBase();
        } else if (selector->getNodeType() == NodeType::record_type) {
            auto field = dynamic_cast<RecordField *>(selector);
            base = field->getField()->getType();
        } else if (selector->getNodeType() == NodeType::type) {
            auto guard = dynamic_cast<Typeguard *>(selector);
            base = guard->getType();
        }
    }
}

void LambdaLifter::visit(BooleanLiteralNode &) {}

void LambdaLifter::visit(IntegerLiteralNode &) {}

void LambdaLifter::visit(RealLiteralNode &) {}

void LambdaLifter::visit(StringLiteralNode &) {}

void LambdaLifter::visit(CharLiteralNode &) {}

void LambdaLifter::visit(NilLiteralNode &) {}

void LambdaLifter::visit(SetLiteralNode &) {}

void LambdaLifter::visit(RangeLiteralNode &) {}

void LambdaLifter::visit(UnaryExpressionNode &node) {
    node.getExpression()->accept(*this);
}

void LambdaLifter::visit(BinaryExpressionNode &node) {
    node.getLeftExpression()->accept(*this);
    node.getRightExpression()->accept(*this);
}

void LambdaLifter::visit(RangeExpressionNode &node) {
    node.getLower()->accept(*this);
    node.getUpper()->accept(*this);
}

void LambdaLifter::visit(SetExpressionNode &node) {
    for (auto &element : node.elements()) {
        element->accept(*this);
    }
}

void LambdaLifter::visit(TypeDeclarationNode &node) {
    node.setLevel(level_);
}

void LambdaLifter::visit(ArrayTypeNode &) {}

void LambdaLifter::visit(BasicTypeNode &) {}

void LambdaLifter::visit(ProcedureTypeNode &) {}

void LambdaLifter::visit(RecordTypeNode &) {}

void LambdaLifter::visit(PointerTypeNode &) {}

void LambdaLifter::visit(StatementSequenceNode &node) {
    for (size_t i = 0; i < node.getStatementCount(); i++) {
        node.getStatement(i)->accept(*this);
    }
}

void LambdaLifter::visit(AssignmentNode &node) {
    node.getLvalue()->accept(*this);
    node.getRvalue()->accept(*this);
}

void LambdaLifter::visit(IfThenElseNode &node) {
    node.getCondition()->accept(*this);
    node.getThenStatements()->accept(*this);
    if (node.hasElseIf()) {
        for (size_t i = 0; i < node.getElseIfCount(); i++) {
            node.getElseIf(i)->accept(*this);
        }
    }
    if (node.hasElse()) {
        node.getElseStatements()->accept(*this);
    }
}

void LambdaLifter::visit(ElseIfNode &node) {
    node.getCondition()->accept(*this);
    node.getStatements()->accept(*this);
}

void LambdaLifter::visit(LoopNode &node) {
    node.getStatements()->accept(*this);
}

void LambdaLifter::visit(WhileLoopNode &node) {
    node.getCondition()->accept(*this);
    node.getStatements()->accept(*this);
}

void LambdaLifter::visit(RepeatLoopNode &node) {
    node.getStatements()->accept(*this);
    node.getCondition()->accept(*this);
}

void LambdaLifter::visit(ForLoopNode &node) {
    node.getCounter()->accept(*this);
    node.getLow()->accept(*this);
    node.getHigh()->accept(*this);
    node.getStatements()->accept(*this);
}

void LambdaLifter::visit(ReturnNode &node) {
    node.getValue()->accept(*this);
}

bool LambdaLifter::envFieldResolver(QualifiedExpression *var, const std::string &field_name, TypeNode *field_type) {
    auto type = dynamic_cast<RecordTypeNode*>(var->getType());
    auto &selectors = var->selectors();
    long num = 0;
    while (true) {
        auto field = type->getField(field_name);
        if (field && field->getType() == field_type) {
            selectors.insert(selectors.begin() + num, make_unique<RecordField>(EMPTY_POS, field));
            var->setType(field->getType());
            return true;
        } else {
            field = type->getField(SUPER_);
            if (field) {
                selectors.insert(selectors.begin() + num, make_unique<RecordField>(EMPTY_POS, field));
                type = dynamic_cast<RecordTypeNode *>(field->getType());
                num++;
            } else {
                return false;
            }
        }
    }
}<|MERGE_RESOLUTION|>--- conflicted
+++ resolved
@@ -55,11 +55,7 @@
                 auto ident = make_unique<IdentDef>(var->getIdentifier()->name());
                 fields.push_back(make_unique<FieldNode>(EMPTY_POS, std::move(ident), var->getType()));
             }
-<<<<<<< HEAD
-            auto type = context_->getOrInsertRecordType(EMPTY_POS, EMPTY_POS, std::move(fields));
-=======
-            auto type = context_->getOrInsertRecordType(EMPTY_POS, EMPTY_POS, identifier.get(), nullptr, std::move(fields));
->>>>>>> 2c868062
+            auto type = context_->getOrInsertRecordType(EMPTY_POS, EMPTY_POS, nullptr, std::move(fields));
             auto decl = make_unique<TypeDeclarationNode>(EMPTY_POS, std::move(identifier), type);
             decl->setModule(module_);
             decl->setLevel(module_->getLevel() + 1);
