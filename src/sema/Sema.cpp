--- conflicted
+++ resolved
@@ -273,18 +273,6 @@
     set<string> names;
     for (size_t i = 0; i < node->getFieldCount(); i++) {
         auto field = node->getField(i);
-<<<<<<< HEAD
-        if (field->getIdentifier()->isExported()) {
-            if (symbols_->getLevel() != SymbolTable::MODULE_LEVEL) {
-                logger_.error(field->pos(), "only top-level declarations can be exported.");
-                continue;
-            } else if (!node->getIdentifier()->isExported()) {
-                logger_.error(field->pos(), "cannot export fields of non-exported record type.");
-                continue;
-            }
-        }
-=======
->>>>>>> 63282c73
         auto name = field->getIdentifier()->name();
         if (base && base->getField(name)) {
             logger_.error(field->pos(), "redefinition of record field: " + to_string(*field->getIdentifier()) + ".");
@@ -292,7 +280,6 @@
         }
         if (names.count(name)) {
             logger_.error(field->pos(), "duplicate record field: " + to_string(*field->getIdentifier()) + ".");
-            continue;
         } else {
             names.insert(name);
         }
