--- conflicted
+++ resolved
@@ -275,24 +275,12 @@
     set<string> names;
     for (size_t i = 0; i < node->getFieldCount(); i++) {
         auto field = node->getField(i);
-<<<<<<< HEAD
-        if (field->getIdentifier()->isExported()) {
-            if (symbols_->getLevel() != SymbolTable::MODULE_LEVEL) {
-                logger_.error(field->pos(), "only top-level declarations can be exported.");
-                continue;
-            } else if (!node->getIdentifier()->isExported()) {
-                logger_.error(field->pos(), "cannot export fields of non-exported record type.");
-            }
-        }
-        if (names.count(field->getIdentifier()->name())) {
-=======
         auto name = field->getIdentifier()->name();
         if (base && base->getField(name)) {
             logger_.error(field->pos(), "redefinition of record field: " + to_string(*field->getIdentifier()) + ".");
             continue;
         }
         if (names.count(name)) {
->>>>>>> acc203a6
             logger_.error(field->pos(), "duplicate record field: " + to_string(*field->getIdentifier()) + ".");
             continue;
         } else {
