--- conflicted
+++ resolved
@@ -234,15 +234,9 @@
 }
 
 ProcedureTypeNode *
-<<<<<<< HEAD
-Sema::onProcedureType([[maybe_unused]] const FilePos &start, const FilePos &end,
+Sema::onProcedureType(const FilePos &start, const FilePos &end,
                       vector<unique_ptr<ParameterNode>> params, bool varargs, TypeNode *ret) {
     return context_->getOrInsertProcedureType(start, end, std::move(params), varargs, ret);
-=======
-Sema::onProcedureType(const FilePos &start, const FilePos &end,
-                      Ident *ident, vector<unique_ptr<ParameterNode>> params, bool varargs, TypeNode *ret) {
-    return context_->getOrInsertProcedureType(start, end, ident, std::move(params), varargs, ret);
->>>>>>> 2c868062
 }
 
 unique_ptr<ParameterNode>
@@ -260,11 +254,7 @@
 
 RecordTypeNode *
 Sema::onRecordType(const FilePos &start, const FilePos &end,
-<<<<<<< HEAD
                    unique_ptr<QualIdent> ident, vector<unique_ptr<FieldNode>> fields) {
-=======
-                   Ident *name, unique_ptr<QualIdent> ident, vector<unique_ptr<FieldNode>> fields) {
->>>>>>> 2c868062
     RecordTypeNode *base = nullptr;
     if (ident) {
         auto sym = symbols_->lookup(ident.get());
@@ -279,24 +269,10 @@
             logger_.error(start, "undefined type: " + to_string(*ident) + ".");
         }
     }
-<<<<<<< HEAD
     auto node = context_->getOrInsertRecordType(start, end, base, std::move(fields));
-=======
-//    if (fields.empty()) {
-//        logger_.error(start, "records needs at least one field.");
-//    }
-    auto node = context_->getOrInsertRecordType(start, end, name, base, std::move(fields));
->>>>>>> 2c868062
     set<string> names;
     for (size_t i = 0; i < node->getFieldCount(); i++) {
         auto field = node->getField(i);
-        if (field->getIdentifier()->isExported()) {
-            if (symbols_->getLevel() != SymbolTable::MODULE_LEVEL) {
-                logger_.error(field->pos(), "only top-level declarations can be exported.");
-            } else if (!node->getIdentifier()->isExported()) {
-                logger_.error(field->pos(), "cannot export fields of non-exported record type.");
-            }
-        }
         if (names.count(field->getIdentifier()->name())) {
             logger_.error(field->pos(), "duplicate record field: " + to_string(*field->getIdentifier()) + ".");
         } else {
