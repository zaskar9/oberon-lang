--- conflicted
+++ resolved
@@ -8,11 +8,6 @@
 #define OBERON0C_MODULENODE_H
 
 
-<<<<<<< HEAD
-#include <memory>
-#include <string>
-=======
->>>>>>> af949cce
 #include "BlockNode.h"
 #include "ImportNode.h"
 #include <memory>
