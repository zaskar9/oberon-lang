//
// Created by Michael Grossniklaus on 1/28/24.
//

#ifndef OBERON_LANG_ASTCONTEXT_H
#define OBERON_LANG_ASTCONTEXT_H


#include <filesystem>
#include <map>
#include <memory>
#include <string>
#include <vector>

#include "TypeNode.h"
#include "ArrayTypeNode.h"
#include "ModuleNode.h"
#include "NodeReference.h"
#include "PointerTypeNode.h"
#include "ProcedureTypeNode.h"
#include "RecordTypeNode.h"

using std::filesystem::path;
using std::map;
using std::string;
using std::unique_ptr;
using std::vector;

class ASTContext {

private:
    path file_;
    unique_ptr<ModuleNode> module_;
    vector<unique_ptr<ArrayTypeNode>> array_ts_;
    vector<unique_ptr<RecordTypeNode>> record_ts_;
    vector<unique_ptr<PointerTypeNode>> pointer_ts_;
    vector<unique_ptr<ProcedureTypeNode>> procedure_ts;
    map<string, unique_ptr<ModuleNode>> ext_modules_;
    vector<ProcedureNode*> ext_procedures_;

public:
    explicit ASTContext(const path &file) : file_(file), module_(),
            array_ts_(), record_ts_(), pointer_ts_(), procedure_ts(),
            ext_modules_(), ext_procedures_() {};
    ~ASTContext() = default;

    [[nodiscard]] const path &getSourceFileName() const;

    [[nodiscard]] ModuleNode *getTranslationUnit() const;
    void setTranslationUnit(unique_ptr<ModuleNode>);

<<<<<<< HEAD
    [[deprecated]]
    ArrayTypeNode *getOrInsertArrayType(const FilePos &, const FilePos &, unsigned, TypeNode *);
    ArrayTypeNode *getOrInsertArrayType(const FilePos &, const FilePos &, unsigned, vector<unsigned>, vector<TypeNode *>);
    RecordTypeNode *getOrInsertRecordType(const FilePos &, const FilePos &, vector<unique_ptr<FieldNode>>);
    PointerTypeNode *getOrInsertPointerType(const FilePos &, const FilePos &, TypeNode *);
=======
    ArrayTypeNode *getOrInsertArrayType(const FilePos &, const FilePos &,
                                        Ident *, unsigned, vector<unsigned>, vector<TypeNode *>);
    RecordTypeNode *getOrInsertRecordType(const FilePos &, const FilePos &,
                                          Ident *, RecordTypeNode *, vector<unique_ptr<FieldNode>>);
    PointerTypeNode *getOrInsertPointerType(const FilePos &, const FilePos &,
                                            Ident *, TypeNode *);
>>>>>>> 2c868062
    ProcedureTypeNode *getOrInsertProcedureType(const FilePos &, const FilePos &,
                                                vector<unique_ptr<ParameterNode>>, bool, TypeNode *);

    // mainly for memory management as an anchor for smart pointers
    void addExternalModule(unique_ptr<ModuleNode> module);
    ModuleNode* getExternalModule(const string &name);

    void addExternalProcedure(ProcedureNode *proc);
    [[nodiscard]] ProcedureNode *getExternalProcedure(size_t num) const;
    [[nodiscard]] size_t getExternalProcedureCount() const;

};


#endif //OBERON_LANG_ASTCONTEXT_H<|MERGE_RESOLUTION|>--- conflicted
+++ resolved
@@ -49,20 +49,11 @@
     [[nodiscard]] ModuleNode *getTranslationUnit() const;
     void setTranslationUnit(unique_ptr<ModuleNode>);
 
-<<<<<<< HEAD
     [[deprecated]]
     ArrayTypeNode *getOrInsertArrayType(const FilePos &, const FilePos &, unsigned, TypeNode *);
     ArrayTypeNode *getOrInsertArrayType(const FilePos &, const FilePos &, unsigned, vector<unsigned>, vector<TypeNode *>);
-    RecordTypeNode *getOrInsertRecordType(const FilePos &, const FilePos &, vector<unique_ptr<FieldNode>>);
+    RecordTypeNode *getOrInsertRecordType(const FilePos &, const FilePos &, RecordTypeNode *, vector<unique_ptr<FieldNode>>);
     PointerTypeNode *getOrInsertPointerType(const FilePos &, const FilePos &, TypeNode *);
-=======
-    ArrayTypeNode *getOrInsertArrayType(const FilePos &, const FilePos &,
-                                        Ident *, unsigned, vector<unsigned>, vector<TypeNode *>);
-    RecordTypeNode *getOrInsertRecordType(const FilePos &, const FilePos &,
-                                          Ident *, RecordTypeNode *, vector<unique_ptr<FieldNode>>);
-    PointerTypeNode *getOrInsertPointerType(const FilePos &, const FilePos &,
-                                            Ident *, TypeNode *);
->>>>>>> 2c868062
     ProcedureTypeNode *getOrInsertProcedureType(const FilePos &, const FilePos &,
                                                 vector<unique_ptr<ParameterNode>>, bool, TypeNode *);
 
