//
// Created by Michael Grossniklaus on 1/28/24.
//

#include "ASTContext.h"
#include <memory>

using std::filesystem::path;
using std::make_unique;

const path &
ASTContext::getSourceFileName() const {
    return file_;
}

ModuleNode *
ASTContext::getTranslationUnit() const {
    return module_.get();
}

void
ASTContext::setTranslationUnit(unique_ptr<ModuleNode> module) {
    module_ = std::move(module);
}

ArrayTypeNode *
<<<<<<< HEAD
ASTContext::getOrInsertArrayType(const FilePos &start, const FilePos &end,
                                 unsigned length, TypeNode *memberType) {
    return getOrInsertArrayType(start, end, 1, { length }, { memberType });
}

ArrayTypeNode *
=======
>>>>>>> 2c868062
ASTContext::getOrInsertArrayType(const FilePos &start, [[maybe_unused]] const FilePos &end,
                                 unsigned dimensions, vector<unsigned> lengths, vector<TypeNode *> types) {
    for (auto &type : array_ts_) {
        if (type->dimensions() == dimensions) {
            bool found = true;
            for (unsigned i = 0; i < dimensions; i++) {
                if (lengths[i] != type->lengths()[i] || types[i] != type->types()[i]) {
                    found = false;
                    break;
                }
            }
            if (found) {
                return type.get();
            }
        }
    }
    unsigned size = 1;
    for (unsigned length : lengths) {
        size *= length;
    }
    size *= types[types.size() - 1]->getSize();
    auto type = make_unique<ArrayTypeNode>(start, dimensions, std::move(lengths), std::move(types));
    type->setSize(size);
    auto res = type.get();
    array_ts_.push_back(std::move(type));
    return res;
}

RecordTypeNode *
ASTContext::getOrInsertRecordType(const FilePos &start, [[maybe_unused]] const FilePos &end,
<<<<<<< HEAD
                                  vector<unique_ptr<FieldNode>> fields) {
    auto type = make_unique<RecordTypeNode>(start, std::move(fields));
=======
                                  Ident *ident, RecordTypeNode *base, vector<unique_ptr<FieldNode>> fields) {
    auto type = make_unique<RecordTypeNode>(start, ident, base, std::move(fields));
>>>>>>> 2c868062
    auto res = type.get();
    record_ts_.push_back(std::move(type));
    return res;
}

PointerTypeNode *
ASTContext::getOrInsertPointerType(const FilePos &start, [[maybe_unused]] const FilePos &end, TypeNode *base) {
    auto type = make_unique<PointerTypeNode>(start, base);
    auto res = type.get();
    pointer_ts_.push_back(std::move(type));
    return res;
}

ProcedureTypeNode *
ASTContext::getOrInsertProcedureType(const FilePos &start, [[maybe_unused]] const FilePos &end,
                                     vector<unique_ptr<ParameterNode>> params, bool varargs, TypeNode *ret) {
    auto type = make_unique<ProcedureTypeNode>(start, std::move(params), varargs, ret);
    auto res = type.get();
    procedure_ts.push_back(std::move(type));
    return res;
}

void ASTContext::addExternalModule(std::unique_ptr<ModuleNode> module) {
    string name = module->getIdentifier()->name();
    ext_modules_[name] = std::move(module);
}

ModuleNode *ASTContext::getExternalModule(const std::string &name) {
    return ext_modules_[name].get();
}

void ASTContext::addExternalProcedure(ProcedureNode *proc) {
    if (std::find(ext_procedures_.begin(), ext_procedures_.end(), proc) == ext_procedures_.end()) {
        ext_procedures_.push_back(proc);
    }
}

ProcedureNode *ASTContext::getExternalProcedure(size_t num) const {
    return ext_procedures_.at(num);
}

size_t ASTContext::getExternalProcedureCount() const {
    return ext_procedures_.size();
}<|MERGE_RESOLUTION|>--- conflicted
+++ resolved
@@ -24,15 +24,12 @@
 }
 
 ArrayTypeNode *
-<<<<<<< HEAD
 ASTContext::getOrInsertArrayType(const FilePos &start, const FilePos &end,
                                  unsigned length, TypeNode *memberType) {
     return getOrInsertArrayType(start, end, 1, { length }, { memberType });
 }
 
 ArrayTypeNode *
-=======
->>>>>>> 2c868062
 ASTContext::getOrInsertArrayType(const FilePos &start, [[maybe_unused]] const FilePos &end,
                                  unsigned dimensions, vector<unsigned> lengths, vector<TypeNode *> types) {
     for (auto &type : array_ts_) {
@@ -63,13 +60,8 @@
 
 RecordTypeNode *
 ASTContext::getOrInsertRecordType(const FilePos &start, [[maybe_unused]] const FilePos &end,
-<<<<<<< HEAD
-                                  vector<unique_ptr<FieldNode>> fields) {
-    auto type = make_unique<RecordTypeNode>(start, std::move(fields));
-=======
-                                  Ident *ident, RecordTypeNode *base, vector<unique_ptr<FieldNode>> fields) {
-    auto type = make_unique<RecordTypeNode>(start, ident, base, std::move(fields));
->>>>>>> 2c868062
+                                  RecordTypeNode *base, vector<unique_ptr<FieldNode>> fields) {
+    auto type = make_unique<RecordTypeNode>(start, base, std::move(fields));
     auto res = type.get();
     record_ts_.push_back(std::move(type));
     return res;
